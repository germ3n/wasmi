--- conflicted
+++ resolved
@@ -41,13 +41,10 @@
     fuel_costs: FuelCosts,
     /// The mode of Wasm to Wasmi bytecode compilation.
     compilation_mode: CompilationMode,
-<<<<<<< HEAD
     /// Is `true` if Wasmi executions shall generate a runtime signature.
     update_runtime_signature: bool,
-=======
     /// Enforced limits for Wasm module parsing and compilation.
     limits: EnforcedLimits,
->>>>>>> b9577253
 }
 
 /// Type storing all kinds of fuel costs of instructions.
@@ -190,11 +187,8 @@
             ignore_custom_sections: false,
             fuel_costs: FuelCosts::default(),
             compilation_mode: CompilationMode::default(),
-<<<<<<< HEAD
             update_runtime_signature: false,
-=======
             limits: EnforcedLimits::default(),
->>>>>>> b9577253
         }
     }
 }
@@ -360,7 +354,6 @@
         self.consume_fuel
     }
 
-<<<<<<< HEAD
     pub fn update_runtime_signature(&mut self, enable: bool) -> &mut Self {
         self.update_runtime_signature = enable;
         self
@@ -368,7 +361,8 @@
 
     pub(crate) fn get_update_runtime_signature(&self) -> bool {
         self.update_runtime_signature
-=======
+    }
+
     /// Configures whether Wasmi will ignore custom sections when parsing Wasm modules.
     ///
     /// Default value: `false`
@@ -380,7 +374,6 @@
     /// Returns `true` if the [`Config`] mandates to ignore Wasm custom sections when parsing Wasm modules.
     pub(crate) fn get_ignore_custom_sections(&self) -> bool {
         self.ignore_custom_sections
->>>>>>> b9577253
     }
 
     /// Returns the configured [`FuelCosts`].
