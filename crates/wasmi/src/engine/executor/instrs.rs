pub use self::call::{dispatch_host_func, ResumableHostError};
use super::{cache::CachedInstance, InstructionPtr, Stack};
use crate::{
    core::{hint, TrapCode, UntypedVal},
    engine::{
<<<<<<< HEAD
        bytecode::{
            AnyConst32, BinInstr, BinInstrImm16, BlockFuel, Const16, DataSegmentIdx,
            ElementSegmentIdx, FuncIdx, GlobalIdx, Instruction, InstructionPtr, Register,
            SignatureIdx, TableIdx, UnaryInstr,
        },
=======
        bytecode::{index, BlockFuel, Const16, Instruction, Reg},
>>>>>>> 35eb6054
        code_map::CodeMap,
        executor::stack::{CallFrame, FrameRegisters, ValueStack},
        utils::unreachable_unchecked,
        DedupFuncType,
        EngineFunc,
    },
    ir::ShiftAmount,
    memory::DataSegment,
    store::StoreInner,
    table::ElementSegment,
    Error, Func, FuncRef, Global, Memory, Store, Table,
};

#[cfg(doc)]
use crate::Instance;

mod binary;
mod branch;
mod call;
mod comparison;
mod conversion;
mod copy;
mod global;
mod load;
mod memory;
mod return_;
mod select;
mod store;
mod table;
mod unary;

macro_rules! forward_return {
    ($expr:expr) => {{
        if hint::unlikely($expr.is_break()) {
            return Ok(());
        }
    }};
}

/// Executes compiled function instructions until execution returns from the root function.
///
/// # Errors
///
/// If the execution encounters a trap.
#[inline(never)]
pub fn execute_instrs<'engine, T>(
    store: &mut Store<T>,
    stack: &'engine mut Stack,
    code_map: &'engine CodeMap,
) -> Result<(), Error> {
    let instance = stack.calls.instance_expect();
    let cache = CachedInstance::new(&mut store.inner, instance);
    Executor::new(stack, code_map, cache).execute(store)
}

/// An execution context for executing a Wasmi function frame.
#[derive(Debug)]
struct Executor<'engine> {
    /// Stores the value stack of live values on the Wasm stack.
    sp: FrameRegisters,
    /// The pointer to the currently executed instruction.
    ip: InstructionPtr,
    /// The cached instance and instance related data.
    cache: CachedInstance,
    /// The value and call stacks.
    stack: &'engine mut Stack,
    /// The static resources of an [`Engine`].
    ///
    /// [`Engine`]: crate::Engine
    code_map: &'engine CodeMap,
}

impl<'engine> Executor<'engine> {
    /// Creates a new [`Executor`] for executing a Wasmi function frame.
    #[inline(always)]
    pub fn new(
        stack: &'engine mut Stack,
        code_map: &'engine CodeMap,
        cache: CachedInstance,
    ) -> Self {
        let frame = stack
            .calls
            .peek()
            .expect("must have call frame on the call stack");
        // Safety: We are using the frame's own base offset as input because it is
        //         guaranteed by the Wasm validation and translation phase to be
        //         valid for all register indices used by the associated function body.
        let sp = unsafe { stack.values.stack_ptr_at(frame.base_offset()) };
        let ip = frame.instr_ptr();
        Self {
            sp,
            ip,
            cache,
            stack,
            code_map,
        }
    }

    /// Executes the function frame until it returns or traps.
    #[inline(always)]
    fn execute<T>(mut self, store: &mut Store<T>) -> Result<(), Error> {
        use Instruction as Instr;
        let do_update_runtime_signature =
            store.inner.engine().config().get_update_runtime_signature();
        loop {
<<<<<<< HEAD
            let instr = *self.ip.get();
            if do_update_runtime_signature {
                // update the runtime signature with the current instruction
                // we map the instruction to a unique 64-bit prime number
                let instr_prime = match instr {
                    Instr::TableIdx(_) => 0xf360371a61b48ca1,
                    Instr::DataSegmentIdx(_) => 0xce5750f577a4a9bd,
                    Instr::ElementSegmentIdx(_) => 0xdb013c4da009cbe9,
                    Instr::Const32(_) => 0xe3a461c24c1edf67,
                    Instr::I64Const32(_) => 0x93e0632ef59fbf8d,
                    Instr::F64Const32(_) => 0xcf96777f6bf48827,
                    Instr::Register(_) => 0xa1a9bcb9fec5fdfb,
                    Instr::Register2(_) => 0xbee08b06e6ab17f5,
                    Instr::Register3(_) => 0xb448b4a7d84f751f,
                    Instr::RegisterList(_) => 0xb918e0472d8c224f,
                    Instr::CallIndirectParams(_) => 0xbf382b4acfe7644b,
                    Instr::CallIndirectParamsImm16(_) => 0xd853e6a184c25f0d,
                    Instr::Trap(_) => 0xb18d650b9f5998a7,
                    Instr::ConsumeFuel(_) => 0xe6118441cda42713,
                    Instr::Return => 0xc8b8b1c1bcbd90e5,
                    Instr::ReturnReg { .. } => 0xbaab8e9341e08dbf,
                    Instr::ReturnReg2 { .. } => 0xa73d1157b48ca275,
                    Instr::ReturnReg3 { .. } => 0xa6ffa6328ec1eb81,
                    Instr::ReturnImm32 { .. } => 0x83307e10c33705a3,
                    Instr::ReturnI64Imm32 { .. } => 0xe8a6034d312d2135,
                    Instr::ReturnF64Imm32 { .. } => 0xdc28177292727dc9,
                    Instr::ReturnSpan { .. } => 0xda75d553c9a0933b,
                    Instr::ReturnMany { .. } => 0xa5084225f2090f95,
                    Instr::ReturnNez { .. } => 0xe31a3fb6dd7f310d,
                    Instr::ReturnNezReg { .. } => 0xbfd53817fb0381e7,
                    Instr::ReturnNezReg2 { .. } => 0xd85809e11f54d745,
                    Instr::ReturnNezImm32 { .. } => 0xddb81fb1a74a83b1,
                    Instr::ReturnNezI64Imm32 { .. } => 0x860254a7c93ec93f,
                    Instr::ReturnNezF64Imm32 { .. } => 0xb2ee1c9ad5f914bb,
                    Instr::ReturnNezSpan { .. } => 0xec3158e4f69f44df,
                    Instr::ReturnNezMany { .. } => 0xc6cdd0d8f17fe649,
                    Instr::Branch { .. } => 0xef66bf425478625b,
                    Instr::BranchCmpFallback { .. } => 0x87d943ccc553c97f,
                    Instr::BranchI32And(_) => 0xf16d67d2a7dbc15b,
                    Instr::BranchI32AndImm(_) => 0xd97e76e4a08a4169,
                    Instr::BranchI32Or(_) => 0xac6e6dcc9eb6cbff,
                    Instr::BranchI32OrImm(_) => 0xa36564ae5f8bcf13,
                    Instr::BranchI32Xor(_) => 0xa3fb8b494d435729,
                    Instr::BranchI32XorImm(_) => 0xd8a580b0d15cf0ab,
                    Instr::BranchI32AndEqz(_) => 0xc118754f6fd4adc1,
                    Instr::BranchI32AndEqzImm(_) => 0xa90fbb32f7b47dc7,
                    Instr::BranchI32OrEqz(_) => 0xa1bf533d0d3f0635,
                    Instr::BranchI32OrEqzImm(_) => 0xfe99000769fe6ddd,
                    Instr::BranchI32XorEqz(_) => 0xe2ade8751fc2e9a3,
                    Instr::BranchI32XorEqzImm(_) => 0xc2c831b19dd7b0d3,
                    Instr::BranchI32Eq(_) => 0xa9504bf5d4a47f69,
                    Instr::BranchI32EqImm(_) => 0xcc68c4fcdd5df33b,
                    Instr::BranchI32Ne(_) => 0xc574d8a05da369d3,
                    Instr::BranchI32NeImm(_) => 0xcad08b87db831f77,
                    Instr::BranchI32LtS(_) => 0xc590acad04f1f7b9,
                    Instr::BranchI32LtSImm(_) => 0xd4d918a2cfb5323d,
                    Instr::BranchI32LtU(_) => 0xc4999a7e79065d73,
                    Instr::BranchI32LtUImm(_) => 0xf4fbdab953a405df,
                    Instr::BranchI32LeS(_) => 0x98a04abe0fa4ce01,
                    Instr::BranchI32LeSImm(_) => 0xa756dc299bd21ea7,
                    Instr::BranchI32LeU(_) => 0xebe5a83153067f95,
                    Instr::BranchI32LeUImm(_) => 0xd6adc84185c3b835,
                    Instr::BranchI32GtS(_) => 0xc77aef230f5cb5c1,
                    Instr::BranchI32GtSImm(_) => 0xb288abe58caf78fd,
                    Instr::BranchI32GtU(_) => 0xdd85783639dea14b,
                    Instr::BranchI32GtUImm(_) => 0xc95d435e3bd01389,
                    Instr::BranchI32GeS(_) => 0xe448369b7242bd3b,
                    Instr::BranchI32GeSImm(_) => 0xd3ed1490c07aec79,
                    Instr::BranchI32GeU(_) => 0xcbdfc0da7497aca9,
                    Instr::BranchI32GeUImm(_) => 0xd01255cca5331a55,
                    Instr::BranchI64Eq(_) => 0xd224c9cfe6c84099,
                    Instr::BranchI64EqImm(_) => 0xb1f5e1ce9cb796ed,
                    Instr::BranchI64Ne(_) => 0xa015db66e4480f37,
                    Instr::BranchI64NeImm(_) => 0xc9534063141f1b6d,
                    Instr::BranchI64LtS(_) => 0xf3c68e18c0fc1c3b,
                    Instr::BranchI64LtSImm(_) => 0xfaadf3a5cd945423,
                    Instr::BranchI64LtU(_) => 0xe12e4e46df02fc2f,
                    Instr::BranchI64LtUImm(_) => 0xb3476ce898e10f3d,
                    Instr::BranchI64LeS(_) => 0xfb1cbfc1097a9473,
                    Instr::BranchI64LeSImm(_) => 0xb4167d6222fadaf7,
                    Instr::BranchI64LeU(_) => 0xb2932efcea953cab,
                    Instr::BranchI64LeUImm(_) => 0x821f8f708d1f974f,
                    Instr::BranchI64GtS(_) => 0xde5463b08e9f4729,
                    Instr::BranchI64GtSImm(_) => 0xd765407968c91f01,
                    Instr::BranchI64GtU(_) => 0xe2c63c2c0678900b,
                    Instr::BranchI64GtUImm(_) => 0xd035ff821066bb9d,
                    Instr::BranchI64GeS(_) => 0xe49707e335868fa5,
                    Instr::BranchI64GeSImm(_) => 0xf857874dc48a27e9,
                    Instr::BranchI64GeU(_) => 0x8b3ce0fa63214359,
                    Instr::BranchI64GeUImm(_) => 0x93f90f4418d24385,
                    Instr::BranchF32Eq(_) => 0x8647b33a7b8d4ea9,
                    Instr::BranchF32Ne(_) => 0x9efcbece1096b201,
                    Instr::BranchF32Lt(_) => 0xb2ab8327611d4843,
                    Instr::BranchF32Le(_) => 0xfdb94010ae03ebad,
                    Instr::BranchF32Gt(_) => 0xc74489c6752ef2e3,
                    Instr::BranchF32Ge(_) => 0xb2588add33b6dc8d,
                    Instr::BranchF64Eq(_) => 0xb0f911188eef530b,
                    Instr::BranchF64Ne(_) => 0xb3a436328722e3af,
                    Instr::BranchF64Lt(_) => 0x996ae1e7999d71a5,
                    Instr::BranchF64Le(_) => 0xb00795c450f79fd7,
                    Instr::BranchF64Gt(_) => 0xfd0f65f70976783f,
                    Instr::BranchF64Ge(_) => 0xab728f867409f623,
                    Instr::BranchTable { .. } => 0xe2510e47b282102d,
                    Instr::Copy { .. } => 0xf476618f2886dc2f,
                    Instr::Copy2 { .. } => 0x81e0ef8904c1cfd5,
                    Instr::CopyImm32 { .. } => 0xaafc797a3f40deeb,
                    Instr::CopyI64Imm32 { .. } => 0xe6dddd163140692f,
                    Instr::CopyF64Imm32 { .. } => 0x976bb2d6ce6f3ccf,
                    Instr::CopySpan { .. } => 0x84f01169f85f4fff,
                    Instr::CopySpanNonOverlapping { .. } => 0xb32e9b533c4e6e29,
                    Instr::CopyMany { .. } => 0xe63c8f65639ebb8f,
                    Instr::CopyManyNonOverlapping { .. } => 0xeeb9a195160ac2d7,
                    Instr::ReturnCallInternal0 { .. } => 0xec2eb6bd5a5fc313,
                    Instr::ReturnCallInternal { .. } => 0xb833133b9b99a663,
                    Instr::ReturnCallImported0 { .. } => 0xe14f7c46f5f83b6b,
                    Instr::ReturnCallImported { .. } => 0x84e5c91bee77ebb7,
                    Instr::ReturnCallIndirect0 { .. } => 0xc5aadca828024d75,
                    Instr::ReturnCallIndirect { .. } => 0x814db79997981ca9,
                    Instr::CallInternal0 { .. } => 0xfbb357448a8642c3,
                    Instr::CallInternal { .. } => 0xab093cfe38b97547,
                    Instr::CallImported0 { .. } => 0xe866c937356994c5,
                    Instr::CallImported { .. } => 0xa9b3f7092e7cd01b,
                    Instr::CallIndirect0 { .. } => 0x89fdcc51af24bead,
                    Instr::CallIndirect { .. } => 0xbda3e8601077a917,
                    Instr::Select { .. } => 0xcab5aefcb578755f,
                    Instr::SelectRev { .. } => 0xf0a2df16fbbb44ff,
                    Instr::SelectImm32 { .. } => 0xe640723b1c13c87f,
                    Instr::SelectI64Imm32 { .. } => 0xdcdfa8f4a8043ef7,
                    Instr::SelectF64Imm32 { .. } => 0x9bbf27a9403e07e3,
                    Instr::RefFunc { .. } => 0xd1cd7a96bb99ad23,
                    Instr::TableGet { .. } => 0x90f6c6bb3c114319,
                    Instr::TableGetImm { .. } => 0x9595b2107e23cb21,
                    Instr::TableSize { .. } => 0xd396ced918e61bc5,
                    Instr::TableSet { .. } => 0xf5b649b2b404d197,
                    Instr::TableSetAt { .. } => 0xcdebf347b50872d3,
                    Instr::TableCopy { .. } => 0xf422dd12f6642265,
                    Instr::TableCopyTo { .. } => 0xfe2f83b88da7fa03,
                    Instr::TableCopyFrom { .. } => 0xfe202c3d504679e1,
                    Instr::TableCopyFromTo { .. } => 0x9d9ebedd147ee0c3,
                    Instr::TableCopyExact { .. } => 0x9dcc8c066927a9db,
                    Instr::TableCopyToExact { .. } => 0xbe7fae07ca7d32ef,
                    Instr::TableCopyFromExact { .. } => 0x88d7ecf054f2807d,
                    Instr::TableCopyFromToExact { .. } => 0xff641f66fa9a63d3,
                    Instr::TableInit { .. } => 0x82bb6ff383050763,
                    Instr::TableInitTo { .. } => 0x932d2a71ef983f85,
                    Instr::TableInitFrom { .. } => 0xd8cdfe120accedcf,
                    Instr::TableInitFromTo { .. } => 0xebca0cc0890416c5,
                    Instr::TableInitExact { .. } => 0xc626dd2b280ae6e3,
                    Instr::TableInitToExact { .. } => 0xdace86517a593a71,
                    Instr::TableInitFromExact { .. } => 0xe5c82cb9a1eac895,
                    Instr::TableInitFromToExact { .. } => 0xe5450bc5eb2d7631,
                    Instr::TableFill { .. } => 0xe4e6730feefdc50f,
                    Instr::TableFillAt { .. } => 0xc23bd8546b888c6b,
                    Instr::TableFillExact { .. } => 0x98f8babdc99204f3,
                    Instr::TableFillAtExact { .. } => 0x8e49dd000adf0689,
                    Instr::TableGrow { .. } => 0x9e61c8c958c6b891,
                    Instr::TableGrowImm { .. } => 0x927de647f4278045,
                    Instr::ElemDrop(_) => 0xbc4deb8b398e8a67,
                    Instr::DataDrop(_) => 0xaf73214c7ebdae49,
                    Instr::MemorySize { .. } => 0xc99e9ec6fd30df43,
                    Instr::MemoryGrow { .. } => 0x902226df112aa763,
                    Instr::MemoryGrowBy { .. } => 0xded192652730b3f3,
                    Instr::MemoryCopy { .. } => 0xf84118c356d104eb,
                    Instr::MemoryCopyTo { .. } => 0xf734ad61d9950a83,
                    Instr::MemoryCopyFrom { .. } => 0x9a5467d705c1581d,
                    Instr::MemoryCopyFromTo { .. } => 0xc087075594f5ef01,
                    Instr::MemoryCopyExact { .. } => 0xa300dfa09a5404db,
                    Instr::MemoryCopyToExact { .. } => 0xdecaec4c2f332687,
                    Instr::MemoryCopyFromExact { .. } => 0xd973b50e06e7190d,
                    Instr::MemoryCopyFromToExact { .. } => 0xd09c8ab6e9e82db3,
                    Instr::MemoryFill { .. } => 0x853e90844bc5b9c1,
                    Instr::MemoryFillAt { .. } => 0xba3e3f0c5214daf9,
                    Instr::MemoryFillImm { .. } => 0xebb50579d7dc30cb,
                    Instr::MemoryFillExact { .. } => 0x82bf6b083bb7ab07,
                    Instr::MemoryFillAtImm { .. } => 0xb721067ce69b7335,
                    Instr::MemoryFillAtExact { .. } => 0xafa4befd04378e05,
                    Instr::MemoryFillImmExact { .. } => 0x81e2eca79e7e30c1,
                    Instr::MemoryFillAtImmExact { .. } => 0xf4c5f89614b61c1b,
                    Instr::MemoryInit { .. } => 0xa30ffa4319eca43b,
                    Instr::MemoryInitTo { .. } => 0x8bc41f3bd9e53945,
                    Instr::MemoryInitFrom { .. } => 0x922c8e0448c76ad1,
                    Instr::MemoryInitFromTo { .. } => 0xdc74c7e86a7d9527,
                    Instr::MemoryInitExact { .. } => 0xe8e1aabd32798baf,
                    Instr::MemoryInitToExact { .. } => 0xa4612593e32593ab,
                    Instr::MemoryInitFromExact { .. } => 0xe6576301838fe52f,
                    Instr::MemoryInitFromToExact { .. } => 0xb2b93bf089ba4b27,
                    Instr::GlobalGet { .. } => 0x8d923111b80b5901,
                    Instr::GlobalSet { .. } => 0xe498f909f87cf3d7,
                    Instr::GlobalSetI32Imm16 { .. } => 0xbeceb62a094167cf,
                    Instr::GlobalSetI64Imm16 { .. } => 0xb255daab1ca25487,
                    Instr::I32Load(_) => 0xdf5b9b6fa80f3631,
                    Instr::I32LoadAt(_) => 0xf78ad97d27554aab,
                    Instr::I32LoadOffset16(_) => 0x8d191c3c9f983b7d,
                    Instr::I64Load(_) => 0xcde7973deae4d139,
                    Instr::I64LoadAt(_) => 0xc07cc699947471df,
                    Instr::I64LoadOffset16(_) => 0xbfd2b00e2b3c39d5,
                    Instr::F32Load(_) => 0xef1fbab218f04407,
                    Instr::F32LoadAt(_) => 0xa8306192cd73002d,
                    Instr::F32LoadOffset16(_) => 0xed0992f6c6239c7f,
                    Instr::F64Load(_) => 0xf6689ac5b352c02f,
                    Instr::F64LoadAt(_) => 0x97f205959c2a3d0b,
                    Instr::F64LoadOffset16(_) => 0x94fbb4628a79462b,
                    Instr::I32Load8s(_) => 0xfbb04e5f0a302d7b,
                    Instr::I32Load8sAt(_) => 0x8e95f3bd70e298e7,
                    Instr::I32Load8sOffset16(_) => 0xb736c7c8935178f5,
                    Instr::I32Load8u(_) => 0xf0e219ca1d327f63,
                    Instr::I32Load8uAt(_) => 0xc5ca3a6dc78a1a5d,
                    Instr::I32Load8uOffset16(_) => 0xc1932ac6c5cd54ff,
                    Instr::I32Load16s(_) => 0xe74c775c66d1dac7,
                    Instr::I32Load16sAt(_) => 0xbc3c7a6541752f39,
                    Instr::I32Load16sOffset16(_) => 0x98c1f9f35f8f6c6f,
                    Instr::I32Load16u(_) => 0xdc6866c6770da481,
                    Instr::I32Load16uAt(_) => 0xf194f68751968d29,
                    Instr::I32Load16uOffset16(_) => 0xfc6373feac795559,
                    Instr::I64Load8s(_) => 0xe727f7f48695f6ad,
                    Instr::I64Load8sAt(_) => 0x9fccd4f7bd3f283f,
                    Instr::I64Load8sOffset16(_) => 0xe865fdf1a1c55585,
                    Instr::I64Load8u(_) => 0xf78018cfa4de9cf9,
                    Instr::I64Load8uAt(_) => 0xed4846b1ee465189,
                    Instr::I64Load8uOffset16(_) => 0xeb9c4fdbd7a69a7d,
                    Instr::I64Load16s(_) => 0xce757e747c1781e1,
                    Instr::I64Load16sAt(_) => 0x8f96d62fc6381b5b,
                    Instr::I64Load16sOffset16(_) => 0x81747c9166be968d,
                    Instr::I64Load16u(_) => 0x9d169d9c81872e09,
                    Instr::I64Load16uAt(_) => 0x9ff242a4f7087a3b,
                    Instr::I64Load16uOffset16(_) => 0x8a58890d2d2e95fd,
                    Instr::I64Load32s(_) => 0xc7b0ed9c7dd80abb,
                    Instr::I64Load32sAt(_) => 0xd22e5e85c5df8b81,
                    Instr::I64Load32sOffset16(_) => 0xfe197c431899c773,
                    Instr::I64Load32u(_) => 0xec214adc8d89b335,
                    Instr::I64Load32uAt(_) => 0x8546452698268a41,
                    Instr::I64Load32uOffset16(_) => 0x900023566f7219db,
                    Instr::I32Store(_) => 0x89b4696626e6200f,
                    Instr::I32StoreOffset16(_) => 0xa9624220aa646c45,
                    Instr::I32StoreOffset16Imm16(_) => 0xd375c7c6e96da7eb,
                    Instr::I32StoreAt(_) => 0x9507335cdf40a30f,
                    Instr::I32StoreAtImm16(_) => 0xb124dcb1efb5a56f,
                    Instr::I32Store8(_) => 0xb40f3d40e5cbc63f,
                    Instr::I32Store8Offset16(_) => 0xb7784c5f610fa6b9,
                    Instr::I32Store8Offset16Imm(_) => 0xb1b94e6edc784d75,
                    Instr::I32Store8At(_) => 0xc114292b9396fca1,
                    Instr::I32Store8AtImm(_) => 0xf958f99a724d3fa9,
                    Instr::I32Store16(_) => 0xf4db4b8b777ba485,
                    Instr::I32Store16Offset16(_) => 0x917265d951560b9f,
                    Instr::I32Store16Offset16Imm(_) => 0x8e59e4b976ddd5c9,
                    Instr::I32Store16At(_) => 0x85e34459fca92a63,
                    Instr::I32Store16AtImm(_) => 0xffca87a7a28dcaaf,
                    Instr::I64Store(_) => 0xaa0cfbf1401da505,
                    Instr::I64StoreOffset16(_) => 0xde11b832af36e2c3,
                    Instr::I64StoreOffset16Imm16(_) => 0x93a03ca4c630054d,
                    Instr::I64StoreAt(_) => 0x8b7be36a892dbe9f,
                    Instr::I64StoreAtImm16(_) => 0xa7164db75f5ffc79,
                    Instr::I64Store8(_) => 0xb16fc3bd7fcf8229,
                    Instr::I64Store8Offset16(_) => 0xf5324129bf7f4299,
                    Instr::I64Store8Offset16Imm(_) => 0xeb1df0108fb325c1,
                    Instr::I64Store8At(_) => 0xcc72df888ac47c3f,
                    Instr::I64Store8AtImm(_) => 0x90e2c84d2be4491b,
                    Instr::I64Store16(_) => 0xa670b61daad1097f,
                    Instr::I64Store16Offset16(_) => 0xd09b793649e2dc69,
                    Instr::I64Store16Offset16Imm(_) => 0xc5733c19fee00329,
                    Instr::I64Store16At(_) => 0xc3471d0e7d859cdd,
                    Instr::I64Store16AtImm(_) => 0xa27e4cfa22b0d101,
                    Instr::I64Store32(_) => 0xacade9332186dab9,
                    Instr::I64Store32Offset16(_) => 0xb5777e453e6429dd,
                    Instr::I64Store32Offset16Imm16(_) => 0xc8435df9b5285e43,
                    Instr::I64Store32At(_) => 0xb1cb0f6ea058bbbb,
                    Instr::I64Store32AtImm16(_) => 0x8f79394f20bbda89,
                    Instr::F32Store(_) => 0xd6df58b0ab76e99f,
                    Instr::F32StoreOffset16(_) => 0xff1461bc14215f77,
                    Instr::F32StoreAt(_) => 0xd2f62bd6fa3c90b9,
                    Instr::F64Store(_) => 0xda484e6b7bd8d5db,
                    Instr::F64StoreOffset16(_) => 0xac6256a3ca2605cb,
                    Instr::F64StoreAt(_) => 0xe366beba3742040b,
                    Instr::I32Eq(_) => 0x9aa2499f95dc3711,
                    Instr::I32EqImm16(_) => 0x92ce6da978fdc40f,
                    Instr::I64Eq(_) => 0xda860a17cb3b1a8b,
                    Instr::I64EqImm16(_) => 0x89c423624314bf89,
                    Instr::I32Ne(_) => 0xcbad0daca146769f,
                    Instr::I32NeImm16(_) => 0xdca831c7fde0f85f,
                    Instr::I64Ne(_) => 0xb0b2865912833697,
                    Instr::I64NeImm16(_) => 0xbafcb515ea4df971,
                    Instr::I32LtS(_) => 0xbfbff0c826a235f1,
                    Instr::I32LtU(_) => 0x9081189b58e72897,
                    Instr::I32LtSImm16(_) => 0x96d3c1dc900e1187,
                    Instr::I32LtUImm16(_) => 0x9025ddff9d4de1b9,
                    Instr::I64LtS(_) => 0xffe594b2eb58493d,
                    Instr::I64LtU(_) => 0x9181211dcc10809b,
                    Instr::I64LtSImm16(_) => 0xebbe15881dcd9e57,
                    Instr::I64LtUImm16(_) => 0xfd542ad322324a27,
                    Instr::I32GtS(_) => 0xe36a0bdacb5debf3,
                    Instr::I32GtU(_) => 0xa5deeacd3be1c44b,
                    Instr::I32GtSImm16(_) => 0x9a7f06186b3795c3,
                    Instr::I32GtUImm16(_) => 0xaaf1e009bd26fd7b,
                    Instr::I64GtS(_) => 0xc548cf95ce91a7b5,
                    Instr::I64GtU(_) => 0xa68907e0fab9fb93,
                    Instr::I64GtSImm16(_) => 0xf62c848e8eef17e9,
                    Instr::I64GtUImm16(_) => 0x8a5c73b85ba194e1,
                    Instr::I32LeS(_) => 0xbc5f6381dd176bb1,
                    Instr::I32LeU(_) => 0xf7f780c2e00e18af,
                    Instr::I32LeSImm16(_) => 0xc79fde79bd40aa77,
                    Instr::I32LeUImm16(_) => 0xf9cc6a0ad9269149,
                    Instr::I64LeS(_) => 0xc7fac5fcb8f8ed55,
                    Instr::I64LeU(_) => 0xc1560dd513285d29,
                    Instr::I64LeSImm16(_) => 0x99c89d3bbb73545d,
                    Instr::I64LeUImm16(_) => 0xa3524cb19ca06bb5,
                    Instr::I32GeS(_) => 0x98bef5ced76c7645,
                    Instr::I32GeU(_) => 0xd53ed9432d2a8143,
                    Instr::I32GeSImm16(_) => 0xfee355988dee53db,
                    Instr::I32GeUImm16(_) => 0xbb62bd7c6348e5c3,
                    Instr::I64GeS(_) => 0xd8f40b0c313c453d,
                    Instr::I64GeU(_) => 0x98bfaac3f19897e1,
                    Instr::I64GeSImm16(_) => 0x8956eaaa98c2e647,
                    Instr::I64GeUImm16(_) => 0xe11e8b930ba0afed,
                    Instr::F32Eq(_) => 0xc3587b028ec7b7d7,
                    Instr::F64Eq(_) => 0x90fa962604933679,
                    Instr::F32Ne(_) => 0xe8b028b8a40b6323,
                    Instr::F64Ne(_) => 0xe511c632ed75d0ad,
                    Instr::F32Lt(_) => 0xafe8adc3497d922f,
                    Instr::F64Lt(_) => 0xa24d51fe3b08563d,
                    Instr::F32Le(_) => 0xa9470d623de1df2f,
                    Instr::F64Le(_) => 0xe5e889a7f2d74d67,
                    Instr::F32Gt(_) => 0x8cbe5aa7efd2dac5,
                    Instr::F64Gt(_) => 0xa2b5a501d74cc69b,
                    Instr::F32Ge(_) => 0x9103bfb43045fc5b,
                    Instr::F64Ge(_) => 0xe4832a9c5a4a0741,
                    Instr::I32Clz(_) => 0xd0b363eee33e2a75,
                    Instr::I64Clz(_) => 0xbb13e80b90e6d539,
                    Instr::I32Ctz(_) => 0xa867670e58678389,
                    Instr::I64Ctz(_) => 0x8ad83f5db31d4957,
                    Instr::I32Popcnt(_) => 0xd8ad8c4a45f7cd09,
                    Instr::I64Popcnt(_) => 0xb9603f856bc14e5b,
                    Instr::I32Add(_) => 0xa1f888c0cefc7b6d,
                    Instr::I64Add(_) => 0xba1adc988a80490f,
                    Instr::I32AddImm16(_) => 0x8bc5e0c56da6ee3d,
                    Instr::I64AddImm16(_) => 0xf75f1d741e812869,
                    Instr::I32Sub(_) => 0xf095a662a345025f,
                    Instr::I64Sub(_) => 0xb251e2585fd105c7,
                    Instr::I32SubImm16Rev(_) => 0x9bccf96d076e1e77,
                    Instr::I64SubImm16Rev(_) => 0xf65f7135553a54d5,
                    Instr::I32Mul(_) => 0xc36cfc74fa61f2b3,
                    Instr::I64Mul(_) => 0xe9fe8ad570b71a99,
                    Instr::I32MulImm16(_) => 0x99c04a0680397c59,
                    Instr::I64MulImm16(_) => 0xa461c2db76abc31f,
                    Instr::I32DivS(_) => 0xd8e9ed1b036c4299,
                    Instr::I64DivS(_) => 0xc18a29741fec7821,
                    Instr::I32DivSImm16(_) => 0x85487d90b69b42eb,
                    Instr::I64DivSImm16(_) => 0xdf796fb72044ef89,
                    Instr::I32DivSImm16Rev(_) => 0xb229de81d802ca3d,
                    Instr::I64DivSImm16Rev(_) => 0xbee33b07c1d429e1,
                    Instr::I32DivU(_) => 0x98f910b2a2344797,
                    Instr::I64DivU(_) => 0xe4e5f443dafb6781,
                    Instr::I32DivUImm16(_) => 0xa719ab83a81107c3,
                    Instr::I64DivUImm16(_) => 0xf0a697a43b3d35d7,
                    Instr::I32DivUImm16Rev(_) => 0xdd4813bbc3fe6d13,
                    Instr::I64DivUImm16Rev(_) => 0xb72767906e0a5cfb,
                    Instr::I32RemS(_) => 0x9f03cbda2aa5fa45,
                    Instr::I64RemS(_) => 0xccf3ffab51808eaf,
                    Instr::I32RemSImm16(_) => 0x9d4c371e9aef0583,
                    Instr::I64RemSImm16(_) => 0x947e68335d37e889,
                    Instr::I32RemSImm16Rev(_) => 0x96866c6454a95f1d,
                    Instr::I64RemSImm16Rev(_) => 0x860324e1882094a3,
                    Instr::I32RemU(_) => 0xc543d9e99bfe04db,
                    Instr::I64RemU(_) => 0x9f9e5bd14453abf7,
                    Instr::I32RemUImm16(_) => 0xa0023a1b616065a5,
                    Instr::I64RemUImm16(_) => 0xd45fb600aa0ebecb,
                    Instr::I32RemUImm16Rev(_) => 0xeb6a8bb4c61401c5,
                    Instr::I64RemUImm16Rev(_) => 0xd793fa5aa0a964cd,
                    Instr::I32And(_) => 0xda40caeb3a552221,
                    Instr::I32AndEqz(_) => 0xdae0c4aaf21a2375,
                    Instr::I32AndEqzImm16(_) => 0xe3b2a67a5da4fa6b,
                    Instr::I32AndImm16(_) => 0x8698e382452765f1,
                    Instr::I64And(_) => 0xf96e3bc1640f67cd,
                    Instr::I64AndImm16(_) => 0xcb4730c03868c6c9,
                    Instr::I32Or(_) => 0xfe54c1a4cc88dbfd,
                    Instr::I32OrEqz(_) => 0x81c4ae5533789a77,
                    Instr::I32OrEqzImm16(_) => 0xd5a79e8c5ff0d4f7,
                    Instr::I32OrImm16(_) => 0x907c4d22bec999ad,
                    Instr::I64Or(_) => 0xdc758f1076325dcf,
                    Instr::I64OrImm16(_) => 0xcea9b6298da032eb,
                    Instr::I32Xor(_) => 0x820cea6beee5132b,
                    Instr::I32XorEqz(_) => 0xfb5646a229eba923,
                    Instr::I32XorEqzImm16(_) => 0xa3d2eee0dbef491f,
                    Instr::I32XorImm16(_) => 0xe0802ae028ddf527,
                    Instr::I64Xor(_) => 0xcf8b3ddb8044776f,
                    Instr::I64XorImm16(_) => 0xa84e47947f7723ad,
                    Instr::I32Shl(_) => 0x997deb70c648fa15,
                    Instr::I64Shl(_) => 0x80f706f88d804a25,
                    Instr::I32ShlImm(_) => 0xfcc148faacf59d53,
                    Instr::I64ShlImm(_) => 0xf6d8e1fa8e82bd65,
                    Instr::I32ShlImm16Rev(_) => 0xd9b8925b3c4f7c43,
                    Instr::I64ShlImm16Rev(_) => 0xbb5ab94e3b3b62a1,
                    Instr::I32ShrU(_) => 0x949b3946cd09a095,
                    Instr::I64ShrU(_) => 0xbc8d8ae8fafe0cb5,
                    Instr::I32ShrUImm(_) => 0xdd921c308dd476c5,
                    Instr::I64ShrUImm(_) => 0xb55a52fb3302897d,
                    Instr::I32ShrUImm16Rev(_) => 0xf542ca19c6ede7e5,
                    Instr::I64ShrUImm16Rev(_) => 0xdc4c2c1ee8fd89b9,
                    Instr::I32ShrS(_) => 0xe9925858193a7679,
                    Instr::I64ShrS(_) => 0xfb846cd977392cf3,
                    Instr::I32ShrSImm(_) => 0xc771e42e66e029b7,
                    Instr::I64ShrSImm(_) => 0xd65d3e841e5ef493,
                    Instr::I32ShrSImm16Rev(_) => 0x81f8a0aebcf9ccfb,
                    Instr::I64ShrSImm16Rev(_) => 0xc24ad68846b0f2d7,
                    Instr::I32Rotl(_) => 0xdfd1ecfe45e3e365,
                    Instr::I64Rotl(_) => 0xc2c0280be48f6e2b,
                    Instr::I32RotlImm(_) => 0x821b5a3bc30952e5,
                    Instr::I64RotlImm(_) => 0xb388feacd3e9a985,
                    Instr::I32RotlImm16Rev(_) => 0xe0346c992152e0ad,
                    Instr::I64RotlImm16Rev(_) => 0xbc323dcbfa95b9c1,
                    Instr::I32Rotr(_) => 0xfce450167abfef91,
                    Instr::I64Rotr(_) => 0xd35af32013838db5,
                    Instr::I32RotrImm(_) => 0xb17d776a68c2901d,
                    Instr::I64RotrImm(_) => 0xdc854e900d8c8b91,
                    Instr::I32RotrImm16Rev(_) => 0xc3da2fbf5194e14f,
                    Instr::I64RotrImm16Rev(_) => 0x8ce225f0c3ba867d,
                    Instr::F32Abs(_) => 0xcd5c2fff391d82cb,
                    Instr::F64Abs(_) => 0xc4736057bf6ce827,
                    Instr::F32Neg(_) => 0xd366f959bf938435,
                    Instr::F64Neg(_) => 0x8c01a158032456c5,
                    Instr::F32Ceil(_) => 0xf5684f567a1e5c81,
                    Instr::F64Ceil(_) => 0xbc6729b56b5bf64f,
                    Instr::F32Floor(_) => 0xc3397446971c7b1b,
                    Instr::F64Floor(_) => 0xc21648fabc149443,
                    Instr::F32Trunc(_) => 0x930c87d1457a0b2f,
                    Instr::F64Trunc(_) => 0xc457947a5515448d,
                    Instr::F32Nearest(_) => 0xdcbd8018d58a0133,
                    Instr::F64Nearest(_) => 0xe719d229d8dc9d11,
                    Instr::F32Sqrt(_) => 0x8e031a9674797f6f,
                    Instr::F64Sqrt(_) => 0xede241e1bdbf8add,
                    Instr::F32Add(_) => 0xc0246fd5a4fa2569,
                    Instr::F64Add(_) => 0xae61b186b8d627b1,
                    Instr::F32Sub(_) => 0xf37398a1108c36cb,
                    Instr::F64Sub(_) => 0xaaf86176c0dc89f5,
                    Instr::F32Mul(_) => 0xbe5eb79b83c0c7b1,
                    Instr::F64Mul(_) => 0x9b200d1c1640bf0d,
                    Instr::F32Div(_) => 0xd22d29503c878647,
                    Instr::F64Div(_) => 0x91b08c54e524bb09,
                    Instr::F32Min(_) => 0xf83af276dd4b617f,
                    Instr::F64Min(_) => 0xeb5d7d82375f7be7,
                    Instr::F32Max(_) => 0x8f4d06f60f1c84fb,
                    Instr::F64Max(_) => 0xb24f6877be71ebd5,
                    Instr::F32Copysign(_) => 0xec122620e993dfcd,
                    Instr::F64Copysign(_) => 0xf27f1850006566c9,
                    Instr::F32CopysignImm(_) => 0x94d19450082a4ce9,
                    Instr::F64CopysignImm(_) => 0x84b094c8c0503805,
                    Instr::I32WrapI64(_) => 0xd7348da1051ffdf5,
                    Instr::I64ExtendI32S(_) => 0xbffb8ca25ae4bf8f,
                    Instr::I64ExtendI32U(_) => 0xec15704d37b95ec7,
                    Instr::I32TruncF32S(_) => 0xa8edf1813c31175b,
                    Instr::I32TruncF32U(_) => 0xf980305a8ba3be0f,
                    Instr::I32TruncF64S(_) => 0xb982c8f45dcd5731,
                    Instr::I32TruncF64U(_) => 0x9ca1670d1e934f45,
                    Instr::I64TruncF32S(_) => 0xeb2506c7a7cfe6f7,
                    Instr::I64TruncF32U(_) => 0xa230e0381f36668d,
                    Instr::I64TruncF64S(_) => 0xce02765ab94df325,
                    Instr::I64TruncF64U(_) => 0xb39253799e21a72d,
                    Instr::I32TruncSatF32S(_) => 0xa164fb50eec581d3,
                    Instr::I32TruncSatF32U(_) => 0xabac89637bdb1d8f,
                    Instr::I32TruncSatF64S(_) => 0xe8b8c4421046aedd,
                    Instr::I32TruncSatF64U(_) => 0x91c87015a56a944d,
                    Instr::I64TruncSatF32S(_) => 0xb909e169382afddd,
                    Instr::I64TruncSatF32U(_) => 0xc6f884d2705bf2d3,
                    Instr::I64TruncSatF64S(_) => 0xa5e8386963664fa3,
                    Instr::I64TruncSatF64U(_) => 0xa43800f9e4975aff,
                    Instr::I32Extend8S(_) => 0xdecfc0dc5cb809af,
                    Instr::I32Extend16S(_) => 0xcdf6bb7756026125,
                    Instr::I64Extend8S(_) => 0xb906176cee2380bf,
                    Instr::I64Extend16S(_) => 0xf0382669ed7a55f1,
                    Instr::I64Extend32S(_) => 0xb61b2de5652d06e9,
                    Instr::F32DemoteF64(_) => 0xbf82e5dd4495233b,
                    Instr::F64PromoteF32(_) => 0xf42a79d7ed7c17c3,
                    Instr::F32ConvertI32S(_) => 0x9e65030287165e29,
                    Instr::F32ConvertI32U(_) => 0xe244f0acd2209f0b,
                    Instr::F32ConvertI64S(_) => 0xd007d6d9333c7405,
                    Instr::F32ConvertI64U(_) => 0xf31a7af87a7b7f61,
                    Instr::F64ConvertI32S(_) => 0xbef1a0dfa7540b4d,
                    Instr::F64ConvertI32U(_) => 0xa168200e59e18dcd,
                    Instr::F64ConvertI64S(_) => 0xb3a2d5946ee565e3,
                    Instr::F64ConvertI64U(_) => 0x92ad2f2873e8fbc5,
                };
                self.update_runtime_signature(&mut store.inner, instr_prime);
            }
            match instr {
                Instr::TableIdx(_)
                | Instr::DataSegmentIdx(_)
                | Instr::ElementSegmentIdx(_)
                | Instr::Const32(_)
                | Instr::I64Const32(_)
                | Instr::F64Const32(_)
                | Instr::Register(_)
                | Instr::Register2(_)
                | Instr::Register3(_)
                | Instr::RegisterList(_)
                | Instr::CallIndirectParams(_)
                | Instr::CallIndirectParamsImm16(_) => self.invalid_instruction_word()?,
                Instr::Trap(trap_code) => self.execute_trap(trap_code)?,
                Instr::ConsumeFuel(block_fuel) => {
=======
            match *self.ip.get() {
                Instr::Trap { trap_code } => self.execute_trap(trap_code)?,
                Instr::ConsumeFuel { block_fuel } => {
>>>>>>> 35eb6054
                    self.execute_consume_fuel(&mut store.inner, block_fuel)?
                }
                Instr::Return => {
                    forward_return!(self.execute_return(&mut store.inner))
                }
                Instr::ReturnReg { value } => {
                    forward_return!(self.execute_return_reg(&mut store.inner, value))
                }
                Instr::ReturnReg2 { values } => {
                    forward_return!(self.execute_return_reg2(&mut store.inner, values))
                }
                Instr::ReturnReg3 { values } => {
                    forward_return!(self.execute_return_reg3(&mut store.inner, values))
                }
                Instr::ReturnImm32 { value } => {
                    forward_return!(self.execute_return_imm32(&mut store.inner, value))
                }
                Instr::ReturnI64Imm32 { value } => {
                    forward_return!(self.execute_return_i64imm32(&mut store.inner, value))
                }
                Instr::ReturnF64Imm32 { value } => {
                    forward_return!(self.execute_return_f64imm32(&mut store.inner, value))
                }
                Instr::ReturnSpan { values } => {
                    forward_return!(self.execute_return_span(&mut store.inner, values))
                }
                Instr::ReturnMany { values } => {
                    forward_return!(self.execute_return_many(&mut store.inner, values))
                }
                Instr::ReturnNez { condition } => {
                    forward_return!(self.execute_return_nez(&mut store.inner, condition))
                }
                Instr::ReturnNezReg { condition, value } => {
                    forward_return!(self.execute_return_nez_reg(&mut store.inner, condition, value))
                }
                Instr::ReturnNezReg2 { condition, values } => {
                    forward_return!(self.execute_return_nez_reg2(
                        &mut store.inner,
                        condition,
                        values
                    ))
                }
                Instr::ReturnNezImm32 { condition, value } => {
                    forward_return!(self.execute_return_nez_imm32(
                        &mut store.inner,
                        condition,
                        value
                    ))
                }
                Instr::ReturnNezI64Imm32 { condition, value } => {
                    forward_return!(self.execute_return_nez_i64imm32(
                        &mut store.inner,
                        condition,
                        value
                    ))
                }
                Instr::ReturnNezF64Imm32 { condition, value } => {
                    forward_return!(self.execute_return_nez_f64imm32(
                        &mut store.inner,
                        condition,
                        value
                    ))
                }
                Instr::ReturnNezSpan { condition, values } => {
                    forward_return!(self.execute_return_nez_span(
                        &mut store.inner,
                        condition,
                        values
                    ))
                }
                Instr::ReturnNezMany { condition, values } => {
                    forward_return!(self.execute_return_nez_many(
                        &mut store.inner,
                        condition,
                        values
                    ))
                }
                Instr::Branch { offset } => self.execute_branch(offset),
                Instr::BranchTable0 { index, len_targets } => {
                    self.execute_branch_table_0(index, len_targets)
                }
                Instr::BranchTable1 { index, len_targets } => {
                    self.execute_branch_table_1(index, len_targets)
                }
                Instr::BranchTable2 { index, len_targets } => {
                    self.execute_branch_table_2(index, len_targets)
                }
                Instr::BranchTable3 { index, len_targets } => {
                    self.execute_branch_table_3(index, len_targets)
                }
                Instr::BranchTableSpan { index, len_targets } => {
                    self.execute_branch_table_span(index, len_targets)
                }
                Instr::BranchTableMany { index, len_targets } => {
                    self.execute_branch_table_many(index, len_targets)
                }
                Instr::BranchCmpFallback { lhs, rhs, params } => {
                    self.execute_branch_cmp_fallback(lhs, rhs, params)
                }
                Instr::BranchI32And { lhs, rhs, offset } => {
                    self.execute_branch_i32_and(lhs, rhs, offset)
                }
                Instr::BranchI32AndImm { lhs, rhs, offset } => {
                    self.execute_branch_i32_and_imm(lhs, rhs, offset)
                }
                Instr::BranchI32Or { lhs, rhs, offset } => {
                    self.execute_branch_i32_or(lhs, rhs, offset)
                }
                Instr::BranchI32OrImm { lhs, rhs, offset } => {
                    self.execute_branch_i32_or_imm(lhs, rhs, offset)
                }
                Instr::BranchI32Xor { lhs, rhs, offset } => {
                    self.execute_branch_i32_xor(lhs, rhs, offset)
                }
                Instr::BranchI32XorImm { lhs, rhs, offset } => {
                    self.execute_branch_i32_xor_imm(lhs, rhs, offset)
                }
                Instr::BranchI32AndEqz { lhs, rhs, offset } => {
                    self.execute_branch_i32_and_eqz(lhs, rhs, offset)
                }
                Instr::BranchI32AndEqzImm { lhs, rhs, offset } => {
                    self.execute_branch_i32_and_eqz_imm(lhs, rhs, offset)
                }
                Instr::BranchI32OrEqz { lhs, rhs, offset } => {
                    self.execute_branch_i32_or_eqz(lhs, rhs, offset)
                }
                Instr::BranchI32OrEqzImm { lhs, rhs, offset } => {
                    self.execute_branch_i32_or_eqz_imm(lhs, rhs, offset)
                }
                Instr::BranchI32XorEqz { lhs, rhs, offset } => {
                    self.execute_branch_i32_xor_eqz(lhs, rhs, offset)
                }
                Instr::BranchI32XorEqzImm { lhs, rhs, offset } => {
                    self.execute_branch_i32_xor_eqz_imm(lhs, rhs, offset)
                }
                Instr::BranchI32Eq { lhs, rhs, offset } => {
                    self.execute_branch_i32_eq(lhs, rhs, offset)
                }
                Instr::BranchI32EqImm { lhs, rhs, offset } => {
                    self.execute_branch_i32_eq_imm(lhs, rhs, offset)
                }
                Instr::BranchI32Ne { lhs, rhs, offset } => {
                    self.execute_branch_i32_ne(lhs, rhs, offset)
                }
                Instr::BranchI32NeImm { lhs, rhs, offset } => {
                    self.execute_branch_i32_ne_imm(lhs, rhs, offset)
                }
                Instr::BranchI32LtS { lhs, rhs, offset } => {
                    self.execute_branch_i32_lt_s(lhs, rhs, offset)
                }
                Instr::BranchI32LtSImm { lhs, rhs, offset } => {
                    self.execute_branch_i32_lt_s_imm(lhs, rhs, offset)
                }
                Instr::BranchI32LtU { lhs, rhs, offset } => {
                    self.execute_branch_i32_lt_u(lhs, rhs, offset)
                }
                Instr::BranchI32LtUImm { lhs, rhs, offset } => {
                    self.execute_branch_i32_lt_u_imm(lhs, rhs, offset)
                }
                Instr::BranchI32LeS { lhs, rhs, offset } => {
                    self.execute_branch_i32_le_s(lhs, rhs, offset)
                }
                Instr::BranchI32LeSImm { lhs, rhs, offset } => {
                    self.execute_branch_i32_le_s_imm(lhs, rhs, offset)
                }
                Instr::BranchI32LeU { lhs, rhs, offset } => {
                    self.execute_branch_i32_le_u(lhs, rhs, offset)
                }
                Instr::BranchI32LeUImm { lhs, rhs, offset } => {
                    self.execute_branch_i32_le_u_imm(lhs, rhs, offset)
                }
                Instr::BranchI32GtS { lhs, rhs, offset } => {
                    self.execute_branch_i32_gt_s(lhs, rhs, offset)
                }
                Instr::BranchI32GtSImm { lhs, rhs, offset } => {
                    self.execute_branch_i32_gt_s_imm(lhs, rhs, offset)
                }
                Instr::BranchI32GtU { lhs, rhs, offset } => {
                    self.execute_branch_i32_gt_u(lhs, rhs, offset)
                }
                Instr::BranchI32GtUImm { lhs, rhs, offset } => {
                    self.execute_branch_i32_gt_u_imm(lhs, rhs, offset)
                }
                Instr::BranchI32GeS { lhs, rhs, offset } => {
                    self.execute_branch_i32_ge_s(lhs, rhs, offset)
                }
                Instr::BranchI32GeSImm { lhs, rhs, offset } => {
                    self.execute_branch_i32_ge_s_imm(lhs, rhs, offset)
                }
                Instr::BranchI32GeU { lhs, rhs, offset } => {
                    self.execute_branch_i32_ge_u(lhs, rhs, offset)
                }
                Instr::BranchI32GeUImm { lhs, rhs, offset } => {
                    self.execute_branch_i32_ge_u_imm(lhs, rhs, offset)
                }
                Instr::BranchI64Eq { lhs, rhs, offset } => {
                    self.execute_branch_i64_eq(lhs, rhs, offset)
                }
                Instr::BranchI64EqImm { lhs, rhs, offset } => {
                    self.execute_branch_i64_eq_imm(lhs, rhs, offset)
                }
                Instr::BranchI64Ne { lhs, rhs, offset } => {
                    self.execute_branch_i64_ne(lhs, rhs, offset)
                }
                Instr::BranchI64NeImm { lhs, rhs, offset } => {
                    self.execute_branch_i64_ne_imm(lhs, rhs, offset)
                }
                Instr::BranchI64LtS { lhs, rhs, offset } => {
                    self.execute_branch_i64_lt_s(lhs, rhs, offset)
                }
                Instr::BranchI64LtSImm { lhs, rhs, offset } => {
                    self.execute_branch_i64_lt_s_imm(lhs, rhs, offset)
                }
                Instr::BranchI64LtU { lhs, rhs, offset } => {
                    self.execute_branch_i64_lt_u(lhs, rhs, offset)
                }
                Instr::BranchI64LtUImm { lhs, rhs, offset } => {
                    self.execute_branch_i64_lt_u_imm(lhs, rhs, offset)
                }
                Instr::BranchI64LeS { lhs, rhs, offset } => {
                    self.execute_branch_i64_le_s(lhs, rhs, offset)
                }
                Instr::BranchI64LeSImm { lhs, rhs, offset } => {
                    self.execute_branch_i64_le_s_imm(lhs, rhs, offset)
                }
                Instr::BranchI64LeU { lhs, rhs, offset } => {
                    self.execute_branch_i64_le_u(lhs, rhs, offset)
                }
                Instr::BranchI64LeUImm { lhs, rhs, offset } => {
                    self.execute_branch_i64_le_u_imm(lhs, rhs, offset)
                }
                Instr::BranchI64GtS { lhs, rhs, offset } => {
                    self.execute_branch_i64_gt_s(lhs, rhs, offset)
                }
                Instr::BranchI64GtSImm { lhs, rhs, offset } => {
                    self.execute_branch_i64_gt_s_imm(lhs, rhs, offset)
                }
                Instr::BranchI64GtU { lhs, rhs, offset } => {
                    self.execute_branch_i64_gt_u(lhs, rhs, offset)
                }
                Instr::BranchI64GtUImm { lhs, rhs, offset } => {
                    self.execute_branch_i64_gt_u_imm(lhs, rhs, offset)
                }
                Instr::BranchI64GeS { lhs, rhs, offset } => {
                    self.execute_branch_i64_ge_s(lhs, rhs, offset)
                }
                Instr::BranchI64GeSImm { lhs, rhs, offset } => {
                    self.execute_branch_i64_ge_s_imm(lhs, rhs, offset)
                }
                Instr::BranchI64GeU { lhs, rhs, offset } => {
                    self.execute_branch_i64_ge_u(lhs, rhs, offset)
                }
                Instr::BranchI64GeUImm { lhs, rhs, offset } => {
                    self.execute_branch_i64_ge_u_imm(lhs, rhs, offset)
                }
                Instr::BranchF32Eq { lhs, rhs, offset } => {
                    self.execute_branch_f32_eq(lhs, rhs, offset)
                }
                Instr::BranchF32Ne { lhs, rhs, offset } => {
                    self.execute_branch_f32_ne(lhs, rhs, offset)
                }
                Instr::BranchF32Lt { lhs, rhs, offset } => {
                    self.execute_branch_f32_lt(lhs, rhs, offset)
                }
                Instr::BranchF32Le { lhs, rhs, offset } => {
                    self.execute_branch_f32_le(lhs, rhs, offset)
                }
                Instr::BranchF32Gt { lhs, rhs, offset } => {
                    self.execute_branch_f32_gt(lhs, rhs, offset)
                }
                Instr::BranchF32Ge { lhs, rhs, offset } => {
                    self.execute_branch_f32_ge(lhs, rhs, offset)
                }
                Instr::BranchF64Eq { lhs, rhs, offset } => {
                    self.execute_branch_f64_eq(lhs, rhs, offset)
                }
                Instr::BranchF64Ne { lhs, rhs, offset } => {
                    self.execute_branch_f64_ne(lhs, rhs, offset)
                }
                Instr::BranchF64Lt { lhs, rhs, offset } => {
                    self.execute_branch_f64_lt(lhs, rhs, offset)
                }
                Instr::BranchF64Le { lhs, rhs, offset } => {
                    self.execute_branch_f64_le(lhs, rhs, offset)
                }
                Instr::BranchF64Gt { lhs, rhs, offset } => {
                    self.execute_branch_f64_gt(lhs, rhs, offset)
                }
                Instr::BranchF64Ge { lhs, rhs, offset } => {
                    self.execute_branch_f64_ge(lhs, rhs, offset)
                }
                Instr::Copy { result, value } => self.execute_copy(result, value),
                Instr::Copy2 { results, values } => self.execute_copy_2(results, values),
                Instr::CopyImm32 { result, value } => self.execute_copy_imm32(result, value),
                Instr::CopyI64Imm32 { result, value } => self.execute_copy_i64imm32(result, value),
                Instr::CopyF64Imm32 { result, value } => self.execute_copy_f64imm32(result, value),
                Instr::CopySpan {
                    results,
                    values,
                    len,
                } => self.execute_copy_span(results, values, len),
                Instr::CopySpanNonOverlapping {
                    results,
                    values,
                    len,
                } => self.execute_copy_span_non_overlapping(results, values, len),
                Instr::CopyMany { results, values } => self.execute_copy_many(results, values),
                Instr::CopyManyNonOverlapping { results, values } => {
                    self.execute_copy_many_non_overlapping(results, values)
                }
                Instr::ReturnCallInternal0 { func } => {
                    self.execute_return_call_internal_0(&mut store.inner, EngineFunc::from(func))?
                }
                Instr::ReturnCallInternal { func } => {
                    self.execute_return_call_internal(&mut store.inner, EngineFunc::from(func))?
                }
                Instr::ReturnCallImported0 { func } => {
                    self.execute_return_call_imported_0::<T>(store, func)?
                }
                Instr::ReturnCallImported { func } => {
                    self.execute_return_call_imported::<T>(store, func)?
                }
                Instr::ReturnCallIndirect0 { func_type } => {
                    self.execute_return_call_indirect_0::<T>(store, func_type)?
                }
                Instr::ReturnCallIndirect0Imm16 { func_type } => {
                    self.execute_return_call_indirect_0_imm16::<T>(store, func_type)?
                }
                Instr::ReturnCallIndirect { func_type } => {
                    self.execute_return_call_indirect::<T>(store, func_type)?
                }
                Instr::ReturnCallIndirectImm16 { func_type } => {
                    self.execute_return_call_indirect_imm16::<T>(store, func_type)?
                }
                Instr::CallInternal0 { results, func } => {
                    self.execute_call_internal_0(&mut store.inner, results, EngineFunc::from(func))?
                }
                Instr::CallInternal { results, func } => {
                    self.execute_call_internal(&mut store.inner, results, EngineFunc::from(func))?
                }
                Instr::CallImported0 { results, func } => {
                    self.execute_call_imported_0::<T>(store, results, func)?
                }
                Instr::CallImported { results, func } => {
                    self.execute_call_imported::<T>(store, results, func)?
                }
                Instr::CallIndirect0 { results, func_type } => {
                    self.execute_call_indirect_0::<T>(store, results, func_type)?
                }
                Instr::CallIndirect0Imm16 { results, func_type } => {
                    self.execute_call_indirect_0_imm16::<T>(store, results, func_type)?
                }
                Instr::CallIndirect { results, func_type } => {
                    self.execute_call_indirect::<T>(store, results, func_type)?
                }
                Instr::CallIndirectImm16 { results, func_type } => {
                    self.execute_call_indirect_imm16::<T>(store, results, func_type)?
                }
                Instr::Select { result, lhs } => self.execute_select(result, lhs),
                Instr::SelectImm32Rhs { result, lhs } => self.execute_select_imm32_rhs(result, lhs),
                Instr::SelectImm32Lhs { result, lhs } => self.execute_select_imm32_lhs(result, lhs),
                Instr::SelectImm32 { result, lhs } => self.execute_select_imm32(result, lhs),
                Instr::SelectI64Imm32Rhs { result, lhs } => {
                    self.execute_select_i64imm32_rhs(result, lhs)
                }
                Instr::SelectI64Imm32Lhs { result, lhs } => {
                    self.execute_select_i64imm32_lhs(result, lhs)
                }
                Instr::SelectI64Imm32 { result, lhs } => self.execute_select_i64imm32(result, lhs),
                Instr::SelectF64Imm32Rhs { result, lhs } => {
                    self.execute_select_f64imm32_rhs(result, lhs)
                }
                Instr::SelectF64Imm32Lhs { result, lhs } => {
                    self.execute_select_f64imm32_lhs(result, lhs)
                }
                Instr::SelectF64Imm32 { result, lhs } => self.execute_select_f64imm32(result, lhs),
                Instr::RefFunc { result, func } => self.execute_ref_func(result, func),
                Instr::GlobalGet { result, global } => {
                    self.execute_global_get(&store.inner, result, global)
                }
                Instr::GlobalSet { global, input } => {
                    self.execute_global_set(&mut store.inner, global, input)
                }
                Instr::GlobalSetI32Imm16 { global, input } => {
                    self.execute_global_set_i32imm16(&mut store.inner, global, input)
                }
                Instr::GlobalSetI64Imm16 { global, input } => {
                    self.execute_global_set_i64imm16(&mut store.inner, global, input)
                }
<<<<<<< HEAD
                Instr::I32Load(instr) => self.execute_i32_load(instr)?,
                Instr::I32LoadAt(instr) => self.execute_i32_load_at(instr)?,
                Instr::I32LoadOffset16(instr) => self.execute_i32_load_offset16(instr)?,
                Instr::I64Load(instr) => self.execute_i64_load(instr)?,
                Instr::I64LoadAt(instr) => self.execute_i64_load_at(instr)?,
                Instr::I64LoadOffset16(instr) => self.execute_i64_load_offset16(instr)?,
                Instr::F32Load(instr) => self.execute_f32_load(instr)?,
                Instr::F32LoadAt(instr) => self.execute_f32_load_at(instr)?,
                Instr::F32LoadOffset16(instr) => self.execute_f32_load_offset16(instr)?,
                Instr::F64Load(instr) => self.execute_f64_load(instr)?,
                Instr::F64LoadAt(instr) => self.execute_f64_load_at(instr)?,
                Instr::F64LoadOffset16(instr) => self.execute_f64_load_offset16(instr)?,
                Instr::I32Load8s(instr) => self.execute_i32_load8_s(instr)?,
                Instr::I32Load8sAt(instr) => self.execute_i32_load8_s_at(instr)?,
                Instr::I32Load8sOffset16(instr) => self.execute_i32_load8_s_offset16(instr)?,
                Instr::I32Load8u(instr) => self.execute_i32_load8_u(instr)?,
                Instr::I32Load8uAt(instr) => self.execute_i32_load8_u_at(instr)?,
                Instr::I32Load8uOffset16(instr) => self.execute_i32_load8_u_offset16(instr)?,
                Instr::I32Load16s(instr) => self.execute_i32_load16_s(instr)?,
                Instr::I32Load16sAt(instr) => self.execute_i32_load16_s_at(instr)?,
                Instr::I32Load16sOffset16(instr) => self.execute_i32_load16_s_offset16(instr)?,
                Instr::I32Load16u(instr) => self.execute_i32_load16_u(instr)?,
                Instr::I32Load16uAt(instr) => self.execute_i32_load16_u_at(instr)?,
                Instr::I32Load16uOffset16(instr) => self.execute_i32_load16_u_offset16(instr)?,
                Instr::I64Load8s(instr) => self.execute_i64_load8_s(instr)?,
                Instr::I64Load8sAt(instr) => self.execute_i64_load8_s_at(instr)?,
                Instr::I64Load8sOffset16(instr) => self.execute_i64_load8_s_offset16(instr)?,
                Instr::I64Load8u(instr) => self.execute_i64_load8_u(instr)?,
                Instr::I64Load8uAt(instr) => self.execute_i64_load8_u_at(instr)?,
                Instr::I64Load8uOffset16(instr) => self.execute_i64_load8_u_offset16(instr)?,
                Instr::I64Load16s(instr) => self.execute_i64_load16_s(instr)?,
                Instr::I64Load16sAt(instr) => self.execute_i64_load16_s_at(instr)?,
                Instr::I64Load16sOffset16(instr) => self.execute_i64_load16_s_offset16(instr)?,
                Instr::I64Load16u(instr) => self.execute_i64_load16_u(instr)?,
                Instr::I64Load16uAt(instr) => self.execute_i64_load16_u_at(instr)?,
                Instr::I64Load16uOffset16(instr) => self.execute_i64_load16_u_offset16(instr)?,
                Instr::I64Load32s(instr) => self.execute_i64_load32_s(instr)?,
                Instr::I64Load32sAt(instr) => self.execute_i64_load32_s_at(instr)?,
                Instr::I64Load32sOffset16(instr) => self.execute_i64_load32_s_offset16(instr)?,
                Instr::I64Load32u(instr) => self.execute_i64_load32_u(instr)?,
                Instr::I64Load32uAt(instr) => self.execute_i64_load32_u_at(instr)?,
                Instr::I64Load32uOffset16(instr) => self.execute_i64_load32_u_offset16(instr)?,
                Instr::I32Store(instr) => self.execute_i32_store(instr)?,
                Instr::I32StoreOffset16(instr) => self.execute_i32_store_offset16(instr)?,
                Instr::I32StoreOffset16Imm16(instr) => {
                    self.execute_i32_store_offset16_imm16(instr)?
                }
                Instr::I32StoreAt(instr) => self.execute_i32_store_at(instr)?,
                Instr::I32StoreAtImm16(instr) => self.execute_i32_store_at_imm16(instr)?,
                Instr::I32Store8(instr) => self.execute_i32_store8(instr)?,
                Instr::I32Store8Offset16(instr) => self.execute_i32_store8_offset16(instr)?,
                Instr::I32Store8Offset16Imm(instr) => {
                    self.execute_i32_store8_offset16_imm(instr)?
                }
                Instr::I32Store8At(instr) => self.execute_i32_store8_at(instr)?,
                Instr::I32Store8AtImm(instr) => self.execute_i32_store8_at_imm(instr)?,
                Instr::I32Store16(instr) => self.execute_i32_store16(instr)?,
                Instr::I32Store16Offset16(instr) => self.execute_i32_store16_offset16(instr)?,
                Instr::I32Store16Offset16Imm(instr) => {
                    self.execute_i32_store16_offset16_imm(instr)?
                }
                Instr::I32Store16At(instr) => self.execute_i32_store16_at(instr)?,
                Instr::I32Store16AtImm(instr) => self.execute_i32_store16_at_imm(instr)?,
                Instr::I64Store(instr) => self.execute_i64_store(instr)?,
                Instr::I64StoreOffset16(instr) => self.execute_i64_store_offset16(instr)?,
                Instr::I64StoreOffset16Imm16(instr) => {
                    self.execute_i64_store_offset16_imm16(instr)?
                }
                Instr::I64StoreAt(instr) => self.execute_i64_store_at(instr)?,
                Instr::I64StoreAtImm16(instr) => self.execute_i64_store_at_imm16(instr)?,
                Instr::I64Store8(instr) => self.execute_i64_store8(instr)?,
                Instr::I64Store8Offset16(instr) => self.execute_i64_store8_offset16(instr)?,
                Instr::I64Store8Offset16Imm(instr) => {
                    self.execute_i64_store8_offset16_imm(instr)?
                }
                Instr::I64Store8At(instr) => self.execute_i64_store8_at(instr)?,
                Instr::I64Store8AtImm(instr) => self.execute_i64_store8_at_imm(instr)?,
                Instr::I64Store16(instr) => self.execute_i64_store16(instr)?,
                Instr::I64Store16Offset16(instr) => self.execute_i64_store16_offset16(instr)?,
                Instr::I64Store16Offset16Imm(instr) => {
                    self.execute_i64_store16_offset16_imm(instr)?
                }
                Instr::I64Store16At(instr) => self.execute_i64_store16_at(instr)?,
                Instr::I64Store16AtImm(instr) => self.execute_i64_store16_at_imm(instr)?,
                Instr::I64Store32(instr) => self.execute_i64_store32(instr)?,
                Instr::I64Store32Offset16(instr) => self.execute_i64_store32_offset16(instr)?,
                Instr::I64Store32Offset16Imm16(instr) => {
                    self.execute_i64_store32_offset16_imm16(instr)?
                }
                Instr::I64Store32At(instr) => self.execute_i64_store32_at(instr)?,
                Instr::I64Store32AtImm16(instr) => self.execute_i64_store32_at_imm16(instr)?,
                Instr::F32Store(instr) => self.execute_f32_store(instr)?,
                Instr::F32StoreOffset16(instr) => self.execute_f32_store_offset16(instr)?,
                Instr::F32StoreAt(instr) => self.execute_f32_store_at(instr)?,
                Instr::F64Store(instr) => self.execute_f64_store(instr)?,
                Instr::F64StoreOffset16(instr) => self.execute_f64_store_offset16(instr)?,
                Instr::F64StoreAt(instr) => self.execute_f64_store_at(instr)?,
                Instr::I32Eq(instr) => self.execute_i32_eq(
                    do_update_runtime_signature.then_some(&mut store.inner),
                    instr,
                ),
                Instr::I32EqImm16(instr) => self.execute_i32_eq_imm16(
                    do_update_runtime_signature.then_some(&mut store.inner),
                    instr,
                ),
                Instr::I32Ne(instr) => self.execute_i32_ne(
                    do_update_runtime_signature.then_some(&mut store.inner),
                    instr,
                ),
                Instr::I32NeImm16(instr) => self.execute_i32_ne_imm16(
                    do_update_runtime_signature.then_some(&mut store.inner),
                    instr,
                ),
                Instr::I32LtS(instr) => self.execute_i32_lt_s(
                    do_update_runtime_signature.then_some(&mut store.inner),
                    instr,
                ),
                Instr::I32LtSImm16(instr) => self.execute_i32_lt_s_imm16(
                    do_update_runtime_signature.then_some(&mut store.inner),
                    instr,
                ),
                Instr::I32LtU(instr) => self.execute_i32_lt_u(
                    do_update_runtime_signature.then_some(&mut store.inner),
                    instr,
                ),
                Instr::I32LtUImm16(instr) => self.execute_i32_lt_u_imm16(
                    do_update_runtime_signature.then_some(&mut store.inner),
                    instr,
                ),
                Instr::I32LeS(instr) => self.execute_i32_le_s(
                    do_update_runtime_signature.then_some(&mut store.inner),
                    instr,
                ),
                Instr::I32LeSImm16(instr) => self.execute_i32_le_s_imm16(
                    do_update_runtime_signature.then_some(&mut store.inner),
                    instr,
                ),
                Instr::I32LeU(instr) => self.execute_i32_le_u(
                    do_update_runtime_signature.then_some(&mut store.inner),
                    instr,
                ),
                Instr::I32LeUImm16(instr) => self.execute_i32_le_u_imm16(
                    do_update_runtime_signature.then_some(&mut store.inner),
                    instr,
                ),
                Instr::I32GtS(instr) => self.execute_i32_gt_s(
                    do_update_runtime_signature.then_some(&mut store.inner),
                    instr,
                ),
                Instr::I32GtSImm16(instr) => self.execute_i32_gt_s_imm16(
                    do_update_runtime_signature.then_some(&mut store.inner),
                    instr,
                ),
                Instr::I32GtU(instr) => self.execute_i32_gt_u(
                    do_update_runtime_signature.then_some(&mut store.inner),
                    instr,
                ),
                Instr::I32GtUImm16(instr) => self.execute_i32_gt_u_imm16(
                    do_update_runtime_signature.then_some(&mut store.inner),
                    instr,
                ),
                Instr::I32GeS(instr) => self.execute_i32_ge_s(
                    do_update_runtime_signature.then_some(&mut store.inner),
                    instr,
                ),
                Instr::I32GeSImm16(instr) => self.execute_i32_ge_s_imm16(
                    do_update_runtime_signature.then_some(&mut store.inner),
                    instr,
                ),
                Instr::I32GeU(instr) => self.execute_i32_ge_u(
                    do_update_runtime_signature.then_some(&mut store.inner),
                    instr,
                ),
                Instr::I32GeUImm16(instr) => self.execute_i32_ge_u_imm16(
                    do_update_runtime_signature.then_some(&mut store.inner),
                    instr,
                ),
                Instr::I64Eq(instr) => self.execute_i64_eq(
                    do_update_runtime_signature.then_some(&mut store.inner),
                    instr,
                ),
                Instr::I64EqImm16(instr) => self.execute_i64_eq_imm16(
                    do_update_runtime_signature.then_some(&mut store.inner),
                    instr,
                ),
                Instr::I64Ne(instr) => self.execute_i64_ne(
                    do_update_runtime_signature.then_some(&mut store.inner),
                    instr,
                ),
                Instr::I64NeImm16(instr) => self.execute_i64_ne_imm16(
                    do_update_runtime_signature.then_some(&mut store.inner),
                    instr,
                ),
                Instr::I64LtS(instr) => self.execute_i64_lt_s(
                    do_update_runtime_signature.then_some(&mut store.inner),
                    instr,
                ),
                Instr::I64LtSImm16(instr) => self.execute_i64_lt_s_imm16(
                    do_update_runtime_signature.then_some(&mut store.inner),
                    instr,
                ),
                Instr::I64LtU(instr) => self.execute_i64_lt_u(
                    do_update_runtime_signature.then_some(&mut store.inner),
                    instr,
                ),
                Instr::I64LtUImm16(instr) => self.execute_i64_lt_u_imm16(
                    do_update_runtime_signature.then_some(&mut store.inner),
                    instr,
                ),
                Instr::I64LeS(instr) => self.execute_i64_le_s(
                    do_update_runtime_signature.then_some(&mut store.inner),
                    instr,
                ),
                Instr::I64LeSImm16(instr) => self.execute_i64_le_s_imm16(
                    do_update_runtime_signature.then_some(&mut store.inner),
                    instr,
                ),
                Instr::I64LeU(instr) => self.execute_i64_le_u(
                    do_update_runtime_signature.then_some(&mut store.inner),
                    instr,
                ),
                Instr::I64LeUImm16(instr) => self.execute_i64_le_u_imm16(
                    do_update_runtime_signature.then_some(&mut store.inner),
                    instr,
                ),
                Instr::I64GtS(instr) => self.execute_i64_gt_s(
                    do_update_runtime_signature.then_some(&mut store.inner),
                    instr,
                ),
                Instr::I64GtSImm16(instr) => self.execute_i64_gt_s_imm16(
                    do_update_runtime_signature.then_some(&mut store.inner),
                    instr,
                ),
                Instr::I64GtU(instr) => self.execute_i64_gt_u(
                    do_update_runtime_signature.then_some(&mut store.inner),
                    instr,
                ),
                Instr::I64GtUImm16(instr) => self.execute_i64_gt_u_imm16(
                    do_update_runtime_signature.then_some(&mut store.inner),
                    instr,
                ),
                Instr::I64GeS(instr) => self.execute_i64_ge_s(
                    do_update_runtime_signature.then_some(&mut store.inner),
                    instr,
                ),
                Instr::I64GeSImm16(instr) => self.execute_i64_ge_s_imm16(
                    do_update_runtime_signature.then_some(&mut store.inner),
                    instr,
                ),
                Instr::I64GeU(instr) => self.execute_i64_ge_u(
                    do_update_runtime_signature.then_some(&mut store.inner),
                    instr,
                ),
                Instr::I64GeUImm16(instr) => self.execute_i64_ge_u_imm16(
                    do_update_runtime_signature.then_some(&mut store.inner),
                    instr,
                ),
                Instr::F32Eq(instr) => self.execute_f32_eq(
                    do_update_runtime_signature.then_some(&mut store.inner),
                    instr,
                ),
                Instr::F32Ne(instr) => self.execute_f32_ne(
                    do_update_runtime_signature.then_some(&mut store.inner),
                    instr,
                ),
                Instr::F32Lt(instr) => self.execute_f32_lt(
                    do_update_runtime_signature.then_some(&mut store.inner),
                    instr,
                ),
                Instr::F32Le(instr) => self.execute_f32_le(
                    do_update_runtime_signature.then_some(&mut store.inner),
                    instr,
                ),
                Instr::F32Gt(instr) => self.execute_f32_gt(
                    do_update_runtime_signature.then_some(&mut store.inner),
                    instr,
                ),
                Instr::F32Ge(instr) => self.execute_f32_ge(
                    do_update_runtime_signature.then_some(&mut store.inner),
                    instr,
                ),
                Instr::F64Eq(instr) => self.execute_f64_eq(
                    do_update_runtime_signature.then_some(&mut store.inner),
                    instr,
                ),
                Instr::F64Ne(instr) => self.execute_f64_ne(
                    do_update_runtime_signature.then_some(&mut store.inner),
                    instr,
                ),
                Instr::F64Lt(instr) => self.execute_f64_lt(
                    do_update_runtime_signature.then_some(&mut store.inner),
                    instr,
                ),
                Instr::F64Le(instr) => self.execute_f64_le(
                    do_update_runtime_signature.then_some(&mut store.inner),
                    instr,
                ),
                Instr::F64Gt(instr) => self.execute_f64_gt(
                    do_update_runtime_signature.then_some(&mut store.inner),
                    instr,
                ),
                Instr::F64Ge(instr) => self.execute_f64_ge(
                    do_update_runtime_signature.then_some(&mut store.inner),
                    instr,
                ),
                Instr::I32Clz(instr) => self.execute_i32_clz(
                    do_update_runtime_signature.then_some(&mut store.inner),
                    instr,
                ),
                Instr::I32Ctz(instr) => self.execute_i32_ctz(
                    do_update_runtime_signature.then_some(&mut store.inner),
                    instr,
                ),
                Instr::I32Popcnt(instr) => self.execute_i32_popcnt(
                    do_update_runtime_signature.then_some(&mut store.inner),
                    instr,
                ),
                Instr::I32Add(instr) => self.execute_i32_add(
                    do_update_runtime_signature.then_some(&mut store.inner),
                    instr,
                ),
                Instr::I32AddImm16(instr) => self.execute_i32_add_imm16(
                    do_update_runtime_signature.then_some(&mut store.inner),
                    instr,
                ),
                Instr::I32Sub(instr) => self.execute_i32_sub(
                    do_update_runtime_signature.then_some(&mut store.inner),
                    instr,
                ),
                Instr::I32SubImm16Rev(instr) => self.execute_i32_sub_imm16_rev(
                    do_update_runtime_signature.then_some(&mut store.inner),
                    instr,
                ),
                Instr::I32Mul(instr) => self.execute_i32_mul(
                    do_update_runtime_signature.then_some(&mut store.inner),
                    instr,
                ),
                Instr::I32MulImm16(instr) => self.execute_i32_mul_imm16(
                    do_update_runtime_signature.then_some(&mut store.inner),
                    instr,
                ),
                Instr::I32DivS(instr) => self.execute_i32_div_s(
                    do_update_runtime_signature.then_some(&mut store.inner),
                    instr,
                )?,
                Instr::I32DivSImm16(instr) => self.execute_i32_div_s_imm16(
                    do_update_runtime_signature.then_some(&mut store.inner),
                    instr,
                )?,
                Instr::I32DivSImm16Rev(instr) => self.execute_i32_div_s_imm16_rev(
                    do_update_runtime_signature.then_some(&mut store.inner),
                    instr,
                )?,
                Instr::I32DivU(instr) => self.execute_i32_div_u(
                    do_update_runtime_signature.then_some(&mut store.inner),
                    instr,
                )?,
                Instr::I32DivUImm16(instr) => self.execute_i32_div_u_imm16(
                    do_update_runtime_signature.then_some(&mut store.inner),
                    instr,
                ),
                Instr::I32DivUImm16Rev(instr) => self.execute_i32_div_u_imm16_rev(
                    do_update_runtime_signature.then_some(&mut store.inner),
                    instr,
                )?,
                Instr::I32RemS(instr) => self.execute_i32_rem_s(
                    do_update_runtime_signature.then_some(&mut store.inner),
                    instr,
                )?,
                Instr::I32RemSImm16(instr) => self.execute_i32_rem_s_imm16(
                    do_update_runtime_signature.then_some(&mut store.inner),
                    instr,
                )?,
                Instr::I32RemSImm16Rev(instr) => self.execute_i32_rem_s_imm16_rev(
                    do_update_runtime_signature.then_some(&mut store.inner),
                    instr,
                )?,
                Instr::I32RemU(instr) => self.execute_i32_rem_u(
                    do_update_runtime_signature.then_some(&mut store.inner),
                    instr,
                )?,
                Instr::I32RemUImm16(instr) => self.execute_i32_rem_u_imm16(
                    do_update_runtime_signature.then_some(&mut store.inner),
                    instr,
                ),
                Instr::I32RemUImm16Rev(instr) => self.execute_i32_rem_u_imm16_rev(
                    do_update_runtime_signature.then_some(&mut store.inner),
                    instr,
                )?,
                Instr::I32And(instr) => self.execute_i32_and(
                    do_update_runtime_signature.then_some(&mut store.inner),
                    instr,
                ),
                Instr::I32AndEqz(instr) => self.execute_i32_and_eqz(
                    do_update_runtime_signature.then_some(&mut store.inner),
                    instr,
                ),
                Instr::I32AndEqzImm16(instr) => self.execute_i32_and_eqz_imm16(
                    do_update_runtime_signature.then_some(&mut store.inner),
                    instr,
                ),
                Instr::I32AndImm16(instr) => self.execute_i32_and_imm16(
                    do_update_runtime_signature.then_some(&mut store.inner),
                    instr,
                ),
                Instr::I32Or(instr) => self.execute_i32_or(
                    do_update_runtime_signature.then_some(&mut store.inner),
                    instr,
                ),
                Instr::I32OrEqz(instr) => self.execute_i32_or_eqz(
                    do_update_runtime_signature.then_some(&mut store.inner),
                    instr,
                ),
                Instr::I32OrEqzImm16(instr) => self.execute_i32_or_eqz_imm16(
                    do_update_runtime_signature.then_some(&mut store.inner),
                    instr,
                ),
                Instr::I32OrImm16(instr) => self.execute_i32_or_imm16(
                    do_update_runtime_signature.then_some(&mut store.inner),
                    instr,
                ),
                Instr::I32Xor(instr) => self.execute_i32_xor(
                    do_update_runtime_signature.then_some(&mut store.inner),
                    instr,
                ),
                Instr::I32XorEqz(instr) => self.execute_i32_xor_eqz(
                    do_update_runtime_signature.then_some(&mut store.inner),
                    instr,
                ),
                Instr::I32XorEqzImm16(instr) => self.execute_i32_xor_eqz_imm16(
                    do_update_runtime_signature.then_some(&mut store.inner),
                    instr,
                ),
                Instr::I32XorImm16(instr) => self.execute_i32_xor_imm16(
                    do_update_runtime_signature.then_some(&mut store.inner),
                    instr,
                ),
                Instr::I32Shl(instr) => self.execute_i32_shl(
                    do_update_runtime_signature.then_some(&mut store.inner),
                    instr,
                ),
                Instr::I32ShlImm(instr) => self.execute_i32_shl_imm(
                    do_update_runtime_signature.then_some(&mut store.inner),
                    instr,
                ),
                Instr::I32ShlImm16Rev(instr) => self.execute_i32_shl_imm16_rev(
                    do_update_runtime_signature.then_some(&mut store.inner),
                    instr,
                ),
                Instr::I32ShrU(instr) => self.execute_i32_shr_u(
                    do_update_runtime_signature.then_some(&mut store.inner),
                    instr,
                ),
                Instr::I32ShrUImm(instr) => self.execute_i32_shr_u_imm(
                    do_update_runtime_signature.then_some(&mut store.inner),
                    instr,
                ),
                Instr::I32ShrUImm16Rev(instr) => self.execute_i32_shr_u_imm16_rev(
                    do_update_runtime_signature.then_some(&mut store.inner),
                    instr,
                ),
                Instr::I32ShrS(instr) => self.execute_i32_shr_s(
                    do_update_runtime_signature.then_some(&mut store.inner),
                    instr,
                ),
                Instr::I32ShrSImm(instr) => self.execute_i32_shr_s_imm(
                    do_update_runtime_signature.then_some(&mut store.inner),
                    instr,
                ),
                Instr::I32ShrSImm16Rev(instr) => self.execute_i32_shr_s_imm16_rev(
                    do_update_runtime_signature.then_some(&mut store.inner),
                    instr,
                ),
                Instr::I32Rotl(instr) => self.execute_i32_rotl(
                    do_update_runtime_signature.then_some(&mut store.inner),
                    instr,
                ),
                Instr::I32RotlImm(instr) => self.execute_i32_rotl_imm(
                    do_update_runtime_signature.then_some(&mut store.inner),
                    instr,
                ),
                Instr::I32RotlImm16Rev(instr) => self.execute_i32_rotl_imm16_rev(
                    do_update_runtime_signature.then_some(&mut store.inner),
                    instr,
                ),
                Instr::I32Rotr(instr) => self.execute_i32_rotr(
                    do_update_runtime_signature.then_some(&mut store.inner),
                    instr,
                ),
                Instr::I32RotrImm(instr) => self.execute_i32_rotr_imm(
                    do_update_runtime_signature.then_some(&mut store.inner),
                    instr,
                ),
                Instr::I32RotrImm16Rev(instr) => self.execute_i32_rotr_imm16_rev(
                    do_update_runtime_signature.then_some(&mut store.inner),
                    instr,
                ),
                Instr::I64Clz(instr) => self.execute_i64_clz(
                    do_update_runtime_signature.then_some(&mut store.inner),
                    instr,
                ),
                Instr::I64Ctz(instr) => self.execute_i64_ctz(
                    do_update_runtime_signature.then_some(&mut store.inner),
                    instr,
                ),
                Instr::I64Popcnt(instr) => self.execute_i64_popcnt(
                    do_update_runtime_signature.then_some(&mut store.inner),
                    instr,
                ),
                Instr::I64Add(instr) => self.execute_i64_add(
                    do_update_runtime_signature.then_some(&mut store.inner),
                    instr,
                ),
                Instr::I64AddImm16(instr) => self.execute_i64_add_imm16(
                    do_update_runtime_signature.then_some(&mut store.inner),
                    instr,
                ),
                Instr::I64Sub(instr) => self.execute_i64_sub(
                    do_update_runtime_signature.then_some(&mut store.inner),
                    instr,
                ),
                Instr::I64SubImm16Rev(instr) => self.execute_i64_sub_imm16_rev(
                    do_update_runtime_signature.then_some(&mut store.inner),
                    instr,
                ),
                Instr::I64Mul(instr) => self.execute_i64_mul(
                    do_update_runtime_signature.then_some(&mut store.inner),
                    instr,
                ),
                Instr::I64MulImm16(instr) => self.execute_i64_mul_imm16(
                    do_update_runtime_signature.then_some(&mut store.inner),
                    instr,
                ),
                Instr::I64DivS(instr) => self.execute_i64_div_s(
                    do_update_runtime_signature.then_some(&mut store.inner),
                    instr,
                )?,
                Instr::I64DivSImm16(instr) => self.execute_i64_div_s_imm16(
                    do_update_runtime_signature.then_some(&mut store.inner),
                    instr,
                )?,
                Instr::I64DivSImm16Rev(instr) => self.execute_i64_div_s_imm16_rev(
                    do_update_runtime_signature.then_some(&mut store.inner),
                    instr,
                )?,
                Instr::I64DivU(instr) => self.execute_i64_div_u(
                    do_update_runtime_signature.then_some(&mut store.inner),
                    instr,
                )?,
                Instr::I64DivUImm16(instr) => self.execute_i64_div_u_imm16(
                    do_update_runtime_signature.then_some(&mut store.inner),
                    instr,
                ),
                Instr::I64DivUImm16Rev(instr) => self.execute_i64_div_u_imm16_rev(
                    do_update_runtime_signature.then_some(&mut store.inner),
                    instr,
                )?,
                Instr::I64RemS(instr) => self.execute_i64_rem_s(
                    do_update_runtime_signature.then_some(&mut store.inner),
                    instr,
                )?,
                Instr::I64RemSImm16(instr) => self.execute_i64_rem_s_imm16(
                    do_update_runtime_signature.then_some(&mut store.inner),
                    instr,
                )?,
                Instr::I64RemSImm16Rev(instr) => self.execute_i64_rem_s_imm16_rev(
                    do_update_runtime_signature.then_some(&mut store.inner),
                    instr,
                )?,
                Instr::I64RemU(instr) => self.execute_i64_rem_u(
                    do_update_runtime_signature.then_some(&mut store.inner),
                    instr,
                )?,
                Instr::I64RemUImm16(instr) => self.execute_i64_rem_u_imm16(
                    do_update_runtime_signature.then_some(&mut store.inner),
                    instr,
                ),
                Instr::I64RemUImm16Rev(instr) => self.execute_i64_rem_u_imm16_rev(
                    do_update_runtime_signature.then_some(&mut store.inner),
                    instr,
                )?,
                Instr::I64And(instr) => self.execute_i64_and(
                    do_update_runtime_signature.then_some(&mut store.inner),
                    instr,
                ),
                Instr::I64AndImm16(instr) => self.execute_i64_and_imm16(
                    do_update_runtime_signature.then_some(&mut store.inner),
                    instr,
                ),
                Instr::I64Or(instr) => self.execute_i64_or(
                    do_update_runtime_signature.then_some(&mut store.inner),
                    instr,
                ),
                Instr::I64OrImm16(instr) => self.execute_i64_or_imm16(
                    do_update_runtime_signature.then_some(&mut store.inner),
                    instr,
                ),
                Instr::I64Xor(instr) => self.execute_i64_xor(
                    do_update_runtime_signature.then_some(&mut store.inner),
                    instr,
                ),
                Instr::I64XorImm16(instr) => self.execute_i64_xor_imm16(
                    do_update_runtime_signature.then_some(&mut store.inner),
                    instr,
                ),
                Instr::I64Shl(instr) => self.execute_i64_shl(
                    do_update_runtime_signature.then_some(&mut store.inner),
                    instr,
                ),
                Instr::I64ShlImm(instr) => self.execute_i64_shl_imm(
                    do_update_runtime_signature.then_some(&mut store.inner),
                    instr,
                ),
                Instr::I64ShlImm16Rev(instr) => self.execute_i64_shl_imm16_rev(
                    do_update_runtime_signature.then_some(&mut store.inner),
                    instr,
                ),
                Instr::I64ShrU(instr) => self.execute_i64_shr_u(
                    do_update_runtime_signature.then_some(&mut store.inner),
                    instr,
                ),
                Instr::I64ShrUImm(instr) => self.execute_i64_shr_u_imm(
                    do_update_runtime_signature.then_some(&mut store.inner),
                    instr,
                ),
                Instr::I64ShrUImm16Rev(instr) => self.execute_i64_shr_u_imm16_rev(
                    do_update_runtime_signature.then_some(&mut store.inner),
                    instr,
                ),
                Instr::I64ShrS(instr) => self.execute_i64_shr_s(
                    do_update_runtime_signature.then_some(&mut store.inner),
                    instr,
                ),
                Instr::I64ShrSImm(instr) => self.execute_i64_shr_s_imm(
                    do_update_runtime_signature.then_some(&mut store.inner),
                    instr,
                ),
                Instr::I64ShrSImm16Rev(instr) => self.execute_i64_shr_s_imm16_rev(
                    do_update_runtime_signature.then_some(&mut store.inner),
                    instr,
                ),
                Instr::I64Rotl(instr) => self.execute_i64_rotl(
                    do_update_runtime_signature.then_some(&mut store.inner),
                    instr,
                ),
                Instr::I64RotlImm(instr) => self.execute_i64_rotl_imm(
                    do_update_runtime_signature.then_some(&mut store.inner),
                    instr,
                ),
                Instr::I64RotlImm16Rev(instr) => self.execute_i64_rotl_imm16_rev(
                    do_update_runtime_signature.then_some(&mut store.inner),
                    instr,
                ),
                Instr::I64Rotr(instr) => self.execute_i64_rotr(
                    do_update_runtime_signature.then_some(&mut store.inner),
                    instr,
                ),
                Instr::I64RotrImm(instr) => self.execute_i64_rotr_imm(
                    do_update_runtime_signature.then_some(&mut store.inner),
                    instr,
                ),
                Instr::I64RotrImm16Rev(instr) => self.execute_i64_rotr_imm16_rev(
                    do_update_runtime_signature.then_some(&mut store.inner),
                    instr,
                ),
                Instr::I32WrapI64(instr) => self.execute_i32_wrap_i64(
                    do_update_runtime_signature.then_some(&mut store.inner),
                    instr,
                ),
                Instr::I64ExtendI32S(instr) => self.execute_i64_extend_i32_s(
                    do_update_runtime_signature.then_some(&mut store.inner),
                    instr,
                ),
                Instr::I64ExtendI32U(instr) => self.execute_i64_extend_i32_u(
                    do_update_runtime_signature.then_some(&mut store.inner),
                    instr,
                ),
                Instr::I32Extend8S(instr) => self.execute_i32_extend8_s(
                    do_update_runtime_signature.then_some(&mut store.inner),
                    instr,
                ),
                Instr::I32Extend16S(instr) => self.execute_i32_extend16_s(
                    do_update_runtime_signature.then_some(&mut store.inner),
                    instr,
                ),
                Instr::I64Extend8S(instr) => self.execute_i64_extend8_s(
                    do_update_runtime_signature.then_some(&mut store.inner),
                    instr,
                ),
                Instr::I64Extend16S(instr) => self.execute_i64_extend16_s(
                    do_update_runtime_signature.then_some(&mut store.inner),
                    instr,
                ),
                Instr::I64Extend32S(instr) => self.execute_i64_extend32_s(
                    do_update_runtime_signature.then_some(&mut store.inner),
                    instr,
                ),
                Instr::F32Abs(instr) => self.execute_f32_abs(
                    do_update_runtime_signature.then_some(&mut store.inner),
                    instr,
                ),
                Instr::F32Neg(instr) => self.execute_f32_neg(
                    do_update_runtime_signature.then_some(&mut store.inner),
                    instr,
                ),
                Instr::F32Ceil(instr) => self.execute_f32_ceil(
                    do_update_runtime_signature.then_some(&mut store.inner),
                    instr,
                ),
                Instr::F32Floor(instr) => self.execute_f32_floor(
                    do_update_runtime_signature.then_some(&mut store.inner),
                    instr,
                ),
                Instr::F32Trunc(instr) => self.execute_f32_trunc(
                    do_update_runtime_signature.then_some(&mut store.inner),
                    instr,
                ),
                Instr::F32Nearest(instr) => self.execute_f32_nearest(
                    do_update_runtime_signature.then_some(&mut store.inner),
                    instr,
                ),
                Instr::F32Sqrt(instr) => self.execute_f32_sqrt(
                    do_update_runtime_signature.then_some(&mut store.inner),
                    instr,
                ),
                Instr::F32Add(instr) => self.execute_f32_add(
                    do_update_runtime_signature.then_some(&mut store.inner),
                    instr,
                ),
                Instr::F32Sub(instr) => self.execute_f32_sub(
                    do_update_runtime_signature.then_some(&mut store.inner),
                    instr,
                ),
                Instr::F32Mul(instr) => self.execute_f32_mul(
                    do_update_runtime_signature.then_some(&mut store.inner),
                    instr,
                ),
                Instr::F32Div(instr) => self.execute_f32_div(
                    do_update_runtime_signature.then_some(&mut store.inner),
                    instr,
                ),
                Instr::F32Min(instr) => self.execute_f32_min(
                    do_update_runtime_signature.then_some(&mut store.inner),
                    instr,
                ),
                Instr::F32Max(instr) => self.execute_f32_max(
                    do_update_runtime_signature.then_some(&mut store.inner),
                    instr,
                ),
                Instr::F32Copysign(instr) => self.execute_f32_copysign(
                    do_update_runtime_signature.then_some(&mut store.inner),
                    instr,
                ),
                Instr::F32CopysignImm(instr) => self.execute_f32_copysign_imm(instr),
                Instr::F64Abs(instr) => self.execute_f64_abs(
                    do_update_runtime_signature.then_some(&mut store.inner),
                    instr,
                ),
                Instr::F64Neg(instr) => self.execute_f64_neg(
                    do_update_runtime_signature.then_some(&mut store.inner),
                    instr,
                ),
                Instr::F64Ceil(instr) => self.execute_f64_ceil(
                    do_update_runtime_signature.then_some(&mut store.inner),
                    instr,
                ),
                Instr::F64Floor(instr) => self.execute_f64_floor(
                    do_update_runtime_signature.then_some(&mut store.inner),
                    instr,
                ),
                Instr::F64Trunc(instr) => self.execute_f64_trunc(
                    do_update_runtime_signature.then_some(&mut store.inner),
                    instr,
                ),
                Instr::F64Nearest(instr) => self.execute_f64_nearest(
                    do_update_runtime_signature.then_some(&mut store.inner),
                    instr,
                ),
                Instr::F64Sqrt(instr) => self.execute_f64_sqrt(
                    do_update_runtime_signature.then_some(&mut store.inner),
                    instr,
                ),
                Instr::F64Add(instr) => self.execute_f64_add(
                    do_update_runtime_signature.then_some(&mut store.inner),
                    instr,
                ),
                Instr::F64Sub(instr) => self.execute_f64_sub(
                    do_update_runtime_signature.then_some(&mut store.inner),
                    instr,
                ),
                Instr::F64Mul(instr) => self.execute_f64_mul(
                    do_update_runtime_signature.then_some(&mut store.inner),
                    instr,
                ),
                Instr::F64Div(instr) => self.execute_f64_div(
                    do_update_runtime_signature.then_some(&mut store.inner),
                    instr,
                ),
                Instr::F64Min(instr) => self.execute_f64_min(
                    do_update_runtime_signature.then_some(&mut store.inner),
                    instr,
                ),
                Instr::F64Max(instr) => self.execute_f64_max(
                    do_update_runtime_signature.then_some(&mut store.inner),
                    instr,
                ),
                Instr::F64Copysign(instr) => self.execute_f64_copysign(
                    do_update_runtime_signature.then_some(&mut store.inner),
                    instr,
                ),
                Instr::F64CopysignImm(instr) => self.execute_f64_copysign_imm(instr),
                Instr::I32TruncF32S(instr) => self.execute_i32_trunc_f32_s(
                    do_update_runtime_signature.then_some(&mut store.inner),
                    instr,
                )?,
                Instr::I32TruncF32U(instr) => self.execute_i32_trunc_f32_u(
                    do_update_runtime_signature.then_some(&mut store.inner),
                    instr,
                )?,
                Instr::I32TruncF64S(instr) => self.execute_i32_trunc_f64_s(
                    do_update_runtime_signature.then_some(&mut store.inner),
                    instr,
                )?,
                Instr::I32TruncF64U(instr) => self.execute_i32_trunc_f64_u(
                    do_update_runtime_signature.then_some(&mut store.inner),
                    instr,
                )?,
                Instr::I64TruncF32S(instr) => self.execute_i64_trunc_f32_s(
                    do_update_runtime_signature.then_some(&mut store.inner),
                    instr,
                )?,
                Instr::I64TruncF32U(instr) => self.execute_i64_trunc_f32_u(
                    do_update_runtime_signature.then_some(&mut store.inner),
                    instr,
                )?,
                Instr::I64TruncF64S(instr) => self.execute_i64_trunc_f64_s(
                    do_update_runtime_signature.then_some(&mut store.inner),
                    instr,
                )?,
                Instr::I64TruncF64U(instr) => self.execute_i64_trunc_f64_u(
                    do_update_runtime_signature.then_some(&mut store.inner),
                    instr,
                )?,
                Instr::I32TruncSatF32S(instr) => self.execute_i32_trunc_sat_f32_s(
                    do_update_runtime_signature.then_some(&mut store.inner),
                    instr,
                ),
                Instr::I32TruncSatF32U(instr) => self.execute_i32_trunc_sat_f32_u(
                    do_update_runtime_signature.then_some(&mut store.inner),
                    instr,
                ),
                Instr::I32TruncSatF64S(instr) => self.execute_i32_trunc_sat_f64_s(
                    do_update_runtime_signature.then_some(&mut store.inner),
                    instr,
                ),
                Instr::I32TruncSatF64U(instr) => self.execute_i32_trunc_sat_f64_u(
                    do_update_runtime_signature.then_some(&mut store.inner),
                    instr,
                ),
                Instr::I64TruncSatF32S(instr) => self.execute_i64_trunc_sat_f32_s(
                    do_update_runtime_signature.then_some(&mut store.inner),
                    instr,
                ),
                Instr::I64TruncSatF32U(instr) => self.execute_i64_trunc_sat_f32_u(
                    do_update_runtime_signature.then_some(&mut store.inner),
                    instr,
                ),
                Instr::I64TruncSatF64S(instr) => self.execute_i64_trunc_sat_f64_s(
                    do_update_runtime_signature.then_some(&mut store.inner),
                    instr,
                ),
                Instr::I64TruncSatF64U(instr) => self.execute_i64_trunc_sat_f64_u(
                    do_update_runtime_signature.then_some(&mut store.inner),
                    instr,
                ),
                Instr::F32DemoteF64(instr) => self.execute_f32_demote_f64(
                    do_update_runtime_signature.then_some(&mut store.inner),
                    instr,
                ),
                Instr::F64PromoteF32(instr) => self.execute_f64_promote_f32(
                    do_update_runtime_signature.then_some(&mut store.inner),
                    instr,
                ),
                Instr::F32ConvertI32S(instr) => self.execute_f32_convert_i32_s(
                    do_update_runtime_signature.then_some(&mut store.inner),
                    instr,
                ),
                Instr::F32ConvertI32U(instr) => self.execute_f32_convert_i32_u(
                    do_update_runtime_signature.then_some(&mut store.inner),
                    instr,
                ),
                Instr::F32ConvertI64S(instr) => self.execute_f32_convert_i64_s(
                    do_update_runtime_signature.then_some(&mut store.inner),
                    instr,
                ),
                Instr::F32ConvertI64U(instr) => self.execute_f32_convert_i64_u(
                    do_update_runtime_signature.then_some(&mut store.inner),
                    instr,
                ),
                Instr::F64ConvertI32S(instr) => self.execute_f64_convert_i32_s(
                    do_update_runtime_signature.then_some(&mut store.inner),
                    instr,
                ),
                Instr::F64ConvertI32U(instr) => self.execute_f64_convert_i32_u(
                    do_update_runtime_signature.then_some(&mut store.inner),
                    instr,
                ),
                Instr::F64ConvertI64S(instr) => self.execute_f64_convert_i64_s(
                    do_update_runtime_signature.then_some(&mut store.inner),
                    instr,
                ),
                Instr::F64ConvertI64U(instr) => self.execute_f64_convert_i64_u(
                    do_update_runtime_signature.then_some(&mut store.inner),
                    instr,
                ),
=======
                Instr::I32Load { result, memory } => {
                    self.execute_i32_load(&store.inner, result, memory)?
                }
                Instr::I32LoadAt { result, address } => {
                    self.execute_i32_load_at(&store.inner, result, address)?
                }
                Instr::I32LoadOffset16 {
                    result,
                    ptr,
                    offset,
                } => self.execute_i32_load_offset16(result, ptr, offset)?,
                Instr::I64Load { result, memory } => {
                    self.execute_i64_load(&store.inner, result, memory)?
                }
                Instr::I64LoadAt { result, address } => {
                    self.execute_i64_load_at(&store.inner, result, address)?
                }
                Instr::I64LoadOffset16 {
                    result,
                    ptr,
                    offset,
                } => self.execute_i64_load_offset16(result, ptr, offset)?,
                Instr::F32Load { result, memory } => {
                    self.execute_f32_load(&store.inner, result, memory)?
                }
                Instr::F32LoadAt { result, address } => {
                    self.execute_f32_load_at(&store.inner, result, address)?
                }
                Instr::F32LoadOffset16 {
                    result,
                    ptr,
                    offset,
                } => self.execute_f32_load_offset16(result, ptr, offset)?,
                Instr::F64Load { result, memory } => {
                    self.execute_f64_load(&store.inner, result, memory)?
                }
                Instr::F64LoadAt { result, address } => {
                    self.execute_f64_load_at(&store.inner, result, address)?
                }
                Instr::F64LoadOffset16 {
                    result,
                    ptr,
                    offset,
                } => self.execute_f64_load_offset16(result, ptr, offset)?,
                Instr::I32Load8s { result, memory } => {
                    self.execute_i32_load8_s(&store.inner, result, memory)?
                }
                Instr::I32Load8sAt { result, address } => {
                    self.execute_i32_load8_s_at(&store.inner, result, address)?
                }
                Instr::I32Load8sOffset16 {
                    result,
                    ptr,
                    offset,
                } => self.execute_i32_load8_s_offset16(result, ptr, offset)?,
                Instr::I32Load8u { result, memory } => {
                    self.execute_i32_load8_u(&store.inner, result, memory)?
                }
                Instr::I32Load8uAt { result, address } => {
                    self.execute_i32_load8_u_at(&store.inner, result, address)?
                }
                Instr::I32Load8uOffset16 {
                    result,
                    ptr,
                    offset,
                } => self.execute_i32_load8_u_offset16(result, ptr, offset)?,
                Instr::I32Load16s { result, memory } => {
                    self.execute_i32_load16_s(&store.inner, result, memory)?
                }
                Instr::I32Load16sAt { result, address } => {
                    self.execute_i32_load16_s_at(&store.inner, result, address)?
                }
                Instr::I32Load16sOffset16 {
                    result,
                    ptr,
                    offset,
                } => self.execute_i32_load16_s_offset16(result, ptr, offset)?,
                Instr::I32Load16u { result, memory } => {
                    self.execute_i32_load16_u(&store.inner, result, memory)?
                }
                Instr::I32Load16uAt { result, address } => {
                    self.execute_i32_load16_u_at(&store.inner, result, address)?
                }
                Instr::I32Load16uOffset16 {
                    result,
                    ptr,
                    offset,
                } => self.execute_i32_load16_u_offset16(result, ptr, offset)?,
                Instr::I64Load8s { result, memory } => {
                    self.execute_i64_load8_s(&store.inner, result, memory)?
                }
                Instr::I64Load8sAt { result, address } => {
                    self.execute_i64_load8_s_at(&store.inner, result, address)?
                }
                Instr::I64Load8sOffset16 {
                    result,
                    ptr,
                    offset,
                } => self.execute_i64_load8_s_offset16(result, ptr, offset)?,
                Instr::I64Load8u { result, memory } => {
                    self.execute_i64_load8_u(&store.inner, result, memory)?
                }
                Instr::I64Load8uAt { result, address } => {
                    self.execute_i64_load8_u_at(&store.inner, result, address)?
                }
                Instr::I64Load8uOffset16 {
                    result,
                    ptr,
                    offset,
                } => self.execute_i64_load8_u_offset16(result, ptr, offset)?,
                Instr::I64Load16s { result, memory } => {
                    self.execute_i64_load16_s(&store.inner, result, memory)?
                }
                Instr::I64Load16sAt { result, address } => {
                    self.execute_i64_load16_s_at(&store.inner, result, address)?
                }
                Instr::I64Load16sOffset16 {
                    result,
                    ptr,
                    offset,
                } => self.execute_i64_load16_s_offset16(result, ptr, offset)?,
                Instr::I64Load16u { result, memory } => {
                    self.execute_i64_load16_u(&store.inner, result, memory)?
                }
                Instr::I64Load16uAt { result, address } => {
                    self.execute_i64_load16_u_at(&store.inner, result, address)?
                }
                Instr::I64Load16uOffset16 {
                    result,
                    ptr,
                    offset,
                } => self.execute_i64_load16_u_offset16(result, ptr, offset)?,
                Instr::I64Load32s { result, memory } => {
                    self.execute_i64_load32_s(&store.inner, result, memory)?
                }
                Instr::I64Load32sAt { result, address } => {
                    self.execute_i64_load32_s_at(&store.inner, result, address)?
                }
                Instr::I64Load32sOffset16 {
                    result,
                    ptr,
                    offset,
                } => self.execute_i64_load32_s_offset16(result, ptr, offset)?,
                Instr::I64Load32u { result, memory } => {
                    self.execute_i64_load32_u(&store.inner, result, memory)?
                }
                Instr::I64Load32uAt { result, address } => {
                    self.execute_i64_load32_u_at(&store.inner, result, address)?
                }
                Instr::I64Load32uOffset16 {
                    result,
                    ptr,
                    offset,
                } => self.execute_i64_load32_u_offset16(result, ptr, offset)?,
                Instr::I32Store { ptr, memory } => {
                    self.execute_i32_store(&mut store.inner, ptr, memory)?
                }
                Instr::I32StoreImm16 { ptr, memory } => {
                    self.execute_i32_store_imm16(&mut store.inner, ptr, memory)?
                }
                Instr::I32StoreOffset16 { ptr, offset, value } => {
                    self.execute_i32_store_offset16(ptr, offset, value)?
                }
                Instr::I32StoreOffset16Imm16 { ptr, offset, value } => {
                    self.execute_i32_store_offset16_imm16(ptr, offset, value)?
                }
                Instr::I32StoreAt { address, value } => {
                    self.execute_i32_store_at(&mut store.inner, address, value)?
                }
                Instr::I32StoreAtImm16 { address, value } => {
                    self.execute_i32_store_at_imm16(&mut store.inner, address, value)?
                }
                Instr::I32Store8 { ptr, memory } => {
                    self.execute_i32_store8(&mut store.inner, ptr, memory)?
                }
                Instr::I32Store8Imm { ptr, memory } => {
                    self.execute_i32_store8_imm(&mut store.inner, ptr, memory)?
                }
                Instr::I32Store8Offset16 { ptr, offset, value } => {
                    self.execute_i32_store8_offset16(ptr, offset, value)?
                }
                Instr::I32Store8Offset16Imm { ptr, offset, value } => {
                    self.execute_i32_store8_offset16_imm(ptr, offset, value)?
                }
                Instr::I32Store8At { address, value } => {
                    self.execute_i32_store8_at(&mut store.inner, address, value)?
                }
                Instr::I32Store8AtImm { address, value } => {
                    self.execute_i32_store8_at_imm(&mut store.inner, address, value)?
                }
                Instr::I32Store16 { ptr, memory } => {
                    self.execute_i32_store16(&mut store.inner, ptr, memory)?
                }
                Instr::I32Store16Imm { ptr, memory } => {
                    self.execute_i32_store16_imm(&mut store.inner, ptr, memory)?
                }
                Instr::I32Store16Offset16 { ptr, offset, value } => {
                    self.execute_i32_store16_offset16(ptr, offset, value)?
                }
                Instr::I32Store16Offset16Imm { ptr, offset, value } => {
                    self.execute_i32_store16_offset16_imm(ptr, offset, value)?
                }
                Instr::I32Store16At { address, value } => {
                    self.execute_i32_store16_at(&mut store.inner, address, value)?
                }
                Instr::I32Store16AtImm { address, value } => {
                    self.execute_i32_store16_at_imm(&mut store.inner, address, value)?
                }
                Instr::I64Store { ptr, memory } => {
                    self.execute_i64_store(&mut store.inner, ptr, memory)?
                }
                Instr::I64StoreImm16 { ptr, memory } => {
                    self.execute_i64_store_imm16(&mut store.inner, ptr, memory)?
                }
                Instr::I64StoreOffset16 { ptr, offset, value } => {
                    self.execute_i64_store_offset16(ptr, offset, value)?
                }
                Instr::I64StoreOffset16Imm16 { ptr, offset, value } => {
                    self.execute_i64_store_offset16_imm16(ptr, offset, value)?
                }
                Instr::I64StoreAt { address, value } => {
                    self.execute_i64_store_at(&mut store.inner, address, value)?
                }
                Instr::I64StoreAtImm16 { address, value } => {
                    self.execute_i64_store_at_imm16(&mut store.inner, address, value)?
                }
                Instr::I64Store8 { ptr, memory } => {
                    self.execute_i64_store8(&mut store.inner, ptr, memory)?
                }
                Instr::I64Store8Imm { ptr, memory } => {
                    self.execute_i64_store8_imm(&mut store.inner, ptr, memory)?
                }
                Instr::I64Store8Offset16 { ptr, offset, value } => {
                    self.execute_i64_store8_offset16(ptr, offset, value)?
                }
                Instr::I64Store8Offset16Imm { ptr, offset, value } => {
                    self.execute_i64_store8_offset16_imm(ptr, offset, value)?
                }
                Instr::I64Store8At { address, value } => {
                    self.execute_i64_store8_at(&mut store.inner, address, value)?
                }
                Instr::I64Store8AtImm { address, value } => {
                    self.execute_i64_store8_at_imm(&mut store.inner, address, value)?
                }
                Instr::I64Store16 { ptr, memory } => {
                    self.execute_i64_store16(&mut store.inner, ptr, memory)?
                }
                Instr::I64Store16Imm { ptr, memory } => {
                    self.execute_i64_store16_imm(&mut store.inner, ptr, memory)?
                }
                Instr::I64Store16Offset16 { ptr, offset, value } => {
                    self.execute_i64_store16_offset16(ptr, offset, value)?
                }
                Instr::I64Store16Offset16Imm { ptr, offset, value } => {
                    self.execute_i64_store16_offset16_imm(ptr, offset, value)?
                }
                Instr::I64Store16At { address, value } => {
                    self.execute_i64_store16_at(&mut store.inner, address, value)?
                }
                Instr::I64Store16AtImm { address, value } => {
                    self.execute_i64_store16_at_imm(&mut store.inner, address, value)?
                }
                Instr::I64Store32 { ptr, memory } => {
                    self.execute_i64_store32(&mut store.inner, ptr, memory)?
                }
                Instr::I64Store32Imm16 { ptr, memory } => {
                    self.execute_i64_store32_imm16(&mut store.inner, ptr, memory)?
                }
                Instr::I64Store32Offset16 { ptr, offset, value } => {
                    self.execute_i64_store32_offset16(ptr, offset, value)?
                }
                Instr::I64Store32Offset16Imm16 { ptr, offset, value } => {
                    self.execute_i64_store32_offset16_imm16(ptr, offset, value)?
                }
                Instr::I64Store32At { address, value } => {
                    self.execute_i64_store32_at(&mut store.inner, address, value)?
                }
                Instr::I64Store32AtImm16 { address, value } => {
                    self.execute_i64_store32_at_imm16(&mut store.inner, address, value)?
                }
                Instr::F32Store { ptr, memory } => {
                    self.execute_f32_store(&mut store.inner, ptr, memory)?
                }
                Instr::F32StoreOffset16 { ptr, offset, value } => {
                    self.execute_f32_store_offset16(ptr, offset, value)?
                }
                Instr::F32StoreAt { address, value } => {
                    self.execute_f32_store_at(&mut store.inner, address, value)?
                }
                Instr::F64Store { ptr, memory } => {
                    self.execute_f64_store(&mut store.inner, ptr, memory)?
                }
                Instr::F64StoreOffset16 { ptr, offset, value } => {
                    self.execute_f64_store_offset16(ptr, offset, value)?
                }
                Instr::F64StoreAt { address, value } => {
                    self.execute_f64_store_at(&mut store.inner, address, value)?
                }
                Instr::I32Eq { result, lhs, rhs } => self.execute_i32_eq(result, lhs, rhs),
                Instr::I32EqImm16 { result, lhs, rhs } => {
                    self.execute_i32_eq_imm16(result, lhs, rhs)
                }
                Instr::I32Ne { result, lhs, rhs } => self.execute_i32_ne(result, lhs, rhs),
                Instr::I32NeImm16 { result, lhs, rhs } => {
                    self.execute_i32_ne_imm16(result, lhs, rhs)
                }
                Instr::I32LtS { result, lhs, rhs } => self.execute_i32_lt_s(result, lhs, rhs),
                Instr::I32LtSImm16 { result, lhs, rhs } => {
                    self.execute_i32_lt_s_imm16(result, lhs, rhs)
                }
                Instr::I32LtU { result, lhs, rhs } => self.execute_i32_lt_u(result, lhs, rhs),
                Instr::I32LtUImm16 { result, lhs, rhs } => {
                    self.execute_i32_lt_u_imm16(result, lhs, rhs)
                }
                Instr::I32LeS { result, lhs, rhs } => self.execute_i32_le_s(result, lhs, rhs),
                Instr::I32LeSImm16 { result, lhs, rhs } => {
                    self.execute_i32_le_s_imm16(result, lhs, rhs)
                }
                Instr::I32LeU { result, lhs, rhs } => self.execute_i32_le_u(result, lhs, rhs),
                Instr::I32LeUImm16 { result, lhs, rhs } => {
                    self.execute_i32_le_u_imm16(result, lhs, rhs)
                }
                Instr::I32GtS { result, lhs, rhs } => self.execute_i32_gt_s(result, lhs, rhs),
                Instr::I32GtSImm16 { result, lhs, rhs } => {
                    self.execute_i32_gt_s_imm16(result, lhs, rhs)
                }
                Instr::I32GtU { result, lhs, rhs } => self.execute_i32_gt_u(result, lhs, rhs),
                Instr::I32GtUImm16 { result, lhs, rhs } => {
                    self.execute_i32_gt_u_imm16(result, lhs, rhs)
                }
                Instr::I32GeS { result, lhs, rhs } => self.execute_i32_ge_s(result, lhs, rhs),
                Instr::I32GeSImm16 { result, lhs, rhs } => {
                    self.execute_i32_ge_s_imm16(result, lhs, rhs)
                }
                Instr::I32GeU { result, lhs, rhs } => self.execute_i32_ge_u(result, lhs, rhs),
                Instr::I32GeUImm16 { result, lhs, rhs } => {
                    self.execute_i32_ge_u_imm16(result, lhs, rhs)
                }
                Instr::I64Eq { result, lhs, rhs } => self.execute_i64_eq(result, lhs, rhs),
                Instr::I64EqImm16 { result, lhs, rhs } => {
                    self.execute_i64_eq_imm16(result, lhs, rhs)
                }
                Instr::I64Ne { result, lhs, rhs } => self.execute_i64_ne(result, lhs, rhs),
                Instr::I64NeImm16 { result, lhs, rhs } => {
                    self.execute_i64_ne_imm16(result, lhs, rhs)
                }
                Instr::I64LtS { result, lhs, rhs } => self.execute_i64_lt_s(result, lhs, rhs),
                Instr::I64LtSImm16 { result, lhs, rhs } => {
                    self.execute_i64_lt_s_imm16(result, lhs, rhs)
                }
                Instr::I64LtU { result, lhs, rhs } => self.execute_i64_lt_u(result, lhs, rhs),
                Instr::I64LtUImm16 { result, lhs, rhs } => {
                    self.execute_i64_lt_u_imm16(result, lhs, rhs)
                }
                Instr::I64LeS { result, lhs, rhs } => self.execute_i64_le_s(result, lhs, rhs),
                Instr::I64LeSImm16 { result, lhs, rhs } => {
                    self.execute_i64_le_s_imm16(result, lhs, rhs)
                }
                Instr::I64LeU { result, lhs, rhs } => self.execute_i64_le_u(result, lhs, rhs),
                Instr::I64LeUImm16 { result, lhs, rhs } => {
                    self.execute_i64_le_u_imm16(result, lhs, rhs)
                }
                Instr::I64GtS { result, lhs, rhs } => self.execute_i64_gt_s(result, lhs, rhs),
                Instr::I64GtSImm16 { result, lhs, rhs } => {
                    self.execute_i64_gt_s_imm16(result, lhs, rhs)
                }
                Instr::I64GtU { result, lhs, rhs } => self.execute_i64_gt_u(result, lhs, rhs),
                Instr::I64GtUImm16 { result, lhs, rhs } => {
                    self.execute_i64_gt_u_imm16(result, lhs, rhs)
                }
                Instr::I64GeS { result, lhs, rhs } => self.execute_i64_ge_s(result, lhs, rhs),
                Instr::I64GeSImm16 { result, lhs, rhs } => {
                    self.execute_i64_ge_s_imm16(result, lhs, rhs)
                }
                Instr::I64GeU { result, lhs, rhs } => self.execute_i64_ge_u(result, lhs, rhs),
                Instr::I64GeUImm16 { result, lhs, rhs } => {
                    self.execute_i64_ge_u_imm16(result, lhs, rhs)
                }
                Instr::F32Eq { result, lhs, rhs } => self.execute_f32_eq(result, lhs, rhs),
                Instr::F32Ne { result, lhs, rhs } => self.execute_f32_ne(result, lhs, rhs),
                Instr::F32Lt { result, lhs, rhs } => self.execute_f32_lt(result, lhs, rhs),
                Instr::F32Le { result, lhs, rhs } => self.execute_f32_le(result, lhs, rhs),
                Instr::F32Gt { result, lhs, rhs } => self.execute_f32_gt(result, lhs, rhs),
                Instr::F32Ge { result, lhs, rhs } => self.execute_f32_ge(result, lhs, rhs),
                Instr::F64Eq { result, lhs, rhs } => self.execute_f64_eq(result, lhs, rhs),
                Instr::F64Ne { result, lhs, rhs } => self.execute_f64_ne(result, lhs, rhs),
                Instr::F64Lt { result, lhs, rhs } => self.execute_f64_lt(result, lhs, rhs),
                Instr::F64Le { result, lhs, rhs } => self.execute_f64_le(result, lhs, rhs),
                Instr::F64Gt { result, lhs, rhs } => self.execute_f64_gt(result, lhs, rhs),
                Instr::F64Ge { result, lhs, rhs } => self.execute_f64_ge(result, lhs, rhs),
                Instr::I32Clz { result, input } => self.execute_i32_clz(result, input),
                Instr::I32Ctz { result, input } => self.execute_i32_ctz(result, input),
                Instr::I32Popcnt { result, input } => self.execute_i32_popcnt(result, input),
                Instr::I32Add { result, lhs, rhs } => self.execute_i32_add(result, lhs, rhs),
                Instr::I32AddImm16 { result, lhs, rhs } => {
                    self.execute_i32_add_imm16(result, lhs, rhs)
                }
                Instr::I32Sub { result, lhs, rhs } => self.execute_i32_sub(result, lhs, rhs),
                Instr::I32SubImm16Lhs { result, lhs, rhs } => {
                    self.execute_i32_sub_imm16_lhs(result, lhs, rhs)
                }
                Instr::I32Mul { result, lhs, rhs } => self.execute_i32_mul(result, lhs, rhs),
                Instr::I32MulImm16 { result, lhs, rhs } => {
                    self.execute_i32_mul_imm16(result, lhs, rhs)
                }
                Instr::I32DivS { result, lhs, rhs } => self.execute_i32_div_s(result, lhs, rhs)?,
                Instr::I32DivSImm16Rhs { result, lhs, rhs } => {
                    self.execute_i32_div_s_imm16_rhs(result, lhs, rhs)?
                }
                Instr::I32DivSImm16Lhs { result, lhs, rhs } => {
                    self.execute_i32_div_s_imm16_lhs(result, lhs, rhs)?
                }
                Instr::I32DivU { result, lhs, rhs } => self.execute_i32_div_u(result, lhs, rhs)?,
                Instr::I32DivUImm16Rhs { result, lhs, rhs } => {
                    self.execute_i32_div_u_imm16_rhs(result, lhs, rhs)
                }
                Instr::I32DivUImm16Lhs { result, lhs, rhs } => {
                    self.execute_i32_div_u_imm16_lhs(result, lhs, rhs)?
                }
                Instr::I32RemS { result, lhs, rhs } => self.execute_i32_rem_s(result, lhs, rhs)?,
                Instr::I32RemSImm16Rhs { result, lhs, rhs } => {
                    self.execute_i32_rem_s_imm16_rhs(result, lhs, rhs)?
                }
                Instr::I32RemSImm16Lhs { result, lhs, rhs } => {
                    self.execute_i32_rem_s_imm16_lhs(result, lhs, rhs)?
                }
                Instr::I32RemU { result, lhs, rhs } => self.execute_i32_rem_u(result, lhs, rhs)?,
                Instr::I32RemUImm16Rhs { result, lhs, rhs } => {
                    self.execute_i32_rem_u_imm16_rhs(result, lhs, rhs)
                }
                Instr::I32RemUImm16Lhs { result, lhs, rhs } => {
                    self.execute_i32_rem_u_imm16_lhs(result, lhs, rhs)?
                }
                Instr::I32And { result, lhs, rhs } => self.execute_i32_and(result, lhs, rhs),
                Instr::I32AndEqz { result, lhs, rhs } => self.execute_i32_and_eqz(result, lhs, rhs),
                Instr::I32AndEqzImm16 { result, lhs, rhs } => {
                    self.execute_i32_and_eqz_imm16(result, lhs, rhs)
                }
                Instr::I32AndImm16 { result, lhs, rhs } => {
                    self.execute_i32_and_imm16(result, lhs, rhs)
                }
                Instr::I32Or { result, lhs, rhs } => self.execute_i32_or(result, lhs, rhs),
                Instr::I32OrEqz { result, lhs, rhs } => self.execute_i32_or_eqz(result, lhs, rhs),
                Instr::I32OrEqzImm16 { result, lhs, rhs } => {
                    self.execute_i32_or_eqz_imm16(result, lhs, rhs)
                }
                Instr::I32OrImm16 { result, lhs, rhs } => {
                    self.execute_i32_or_imm16(result, lhs, rhs)
                }
                Instr::I32Xor { result, lhs, rhs } => self.execute_i32_xor(result, lhs, rhs),
                Instr::I32XorEqz { result, lhs, rhs } => self.execute_i32_xor_eqz(result, lhs, rhs),
                Instr::I32XorEqzImm16 { result, lhs, rhs } => {
                    self.execute_i32_xor_eqz_imm16(result, lhs, rhs)
                }
                Instr::I32XorImm16 { result, lhs, rhs } => {
                    self.execute_i32_xor_imm16(result, lhs, rhs)
                }
                Instr::I32Shl { result, lhs, rhs } => self.execute_i32_shl(result, lhs, rhs),
                Instr::I32ShlBy { result, lhs, rhs } => self.execute_i32_shl_by(result, lhs, rhs),
                Instr::I32ShlImm16 { result, lhs, rhs } => {
                    self.execute_i32_shl_imm16(result, lhs, rhs)
                }
                Instr::I32ShrU { result, lhs, rhs } => self.execute_i32_shr_u(result, lhs, rhs),
                Instr::I32ShrUBy { result, lhs, rhs } => {
                    self.execute_i32_shr_u_by(result, lhs, rhs)
                }
                Instr::I32ShrUImm16 { result, lhs, rhs } => {
                    self.execute_i32_shr_u_imm16(result, lhs, rhs)
                }
                Instr::I32ShrS { result, lhs, rhs } => self.execute_i32_shr_s(result, lhs, rhs),
                Instr::I32ShrSBy { result, lhs, rhs } => {
                    self.execute_i32_shr_s_by(result, lhs, rhs)
                }
                Instr::I32ShrSImm16 { result, lhs, rhs } => {
                    self.execute_i32_shr_s_imm16(result, lhs, rhs)
                }
                Instr::I32Rotl { result, lhs, rhs } => self.execute_i32_rotl(result, lhs, rhs),
                Instr::I32RotlBy { result, lhs, rhs } => self.execute_i32_rotl_by(result, lhs, rhs),
                Instr::I32RotlImm16 { result, lhs, rhs } => {
                    self.execute_i32_rotl_imm16(result, lhs, rhs)
                }
                Instr::I32Rotr { result, lhs, rhs } => self.execute_i32_rotr(result, lhs, rhs),
                Instr::I32RotrBy { result, lhs, rhs } => self.execute_i32_rotr_by(result, lhs, rhs),
                Instr::I32RotrImm16 { result, lhs, rhs } => {
                    self.execute_i32_rotr_imm16(result, lhs, rhs)
                }
                Instr::I64Clz { result, input } => self.execute_i64_clz(result, input),
                Instr::I64Ctz { result, input } => self.execute_i64_ctz(result, input),
                Instr::I64Popcnt { result, input } => self.execute_i64_popcnt(result, input),
                Instr::I64Add { result, lhs, rhs } => self.execute_i64_add(result, lhs, rhs),
                Instr::I64AddImm16 { result, lhs, rhs } => {
                    self.execute_i64_add_imm16(result, lhs, rhs)
                }
                Instr::I64Sub { result, lhs, rhs } => self.execute_i64_sub(result, lhs, rhs),
                Instr::I64SubImm16Lhs { result, lhs, rhs } => {
                    self.execute_i64_sub_imm16_lhs(result, lhs, rhs)
                }
                Instr::I64Mul { result, lhs, rhs } => self.execute_i64_mul(result, lhs, rhs),
                Instr::I64MulImm16 { result, lhs, rhs } => {
                    self.execute_i64_mul_imm16(result, lhs, rhs)
                }
                Instr::I64DivS { result, lhs, rhs } => self.execute_i64_div_s(result, lhs, rhs)?,
                Instr::I64DivSImm16Rhs { result, lhs, rhs } => {
                    self.execute_i64_div_s_imm16_rhs(result, lhs, rhs)?
                }
                Instr::I64DivSImm16Lhs { result, lhs, rhs } => {
                    self.execute_i64_div_s_imm16_lhs(result, lhs, rhs)?
                }
                Instr::I64DivU { result, lhs, rhs } => self.execute_i64_div_u(result, lhs, rhs)?,
                Instr::I64DivUImm16Rhs { result, lhs, rhs } => {
                    self.execute_i64_div_u_imm16_rhs(result, lhs, rhs)
                }
                Instr::I64DivUImm16Lhs { result, lhs, rhs } => {
                    self.execute_i64_div_u_imm16_lhs(result, lhs, rhs)?
                }
                Instr::I64RemS { result, lhs, rhs } => self.execute_i64_rem_s(result, lhs, rhs)?,
                Instr::I64RemSImm16Rhs { result, lhs, rhs } => {
                    self.execute_i64_rem_s_imm16_rhs(result, lhs, rhs)?
                }
                Instr::I64RemSImm16Lhs { result, lhs, rhs } => {
                    self.execute_i64_rem_s_imm16_lhs(result, lhs, rhs)?
                }
                Instr::I64RemU { result, lhs, rhs } => self.execute_i64_rem_u(result, lhs, rhs)?,
                Instr::I64RemUImm16Rhs { result, lhs, rhs } => {
                    self.execute_i64_rem_u_imm16_rhs(result, lhs, rhs)
                }
                Instr::I64RemUImm16Lhs { result, lhs, rhs } => {
                    self.execute_i64_rem_u_imm16_lhs(result, lhs, rhs)?
                }
                Instr::I64And { result, lhs, rhs } => self.execute_i64_and(result, lhs, rhs),
                Instr::I64AndImm16 { result, lhs, rhs } => {
                    self.execute_i64_and_imm16(result, lhs, rhs)
                }
                Instr::I64Or { result, lhs, rhs } => self.execute_i64_or(result, lhs, rhs),
                Instr::I64OrImm16 { result, lhs, rhs } => {
                    self.execute_i64_or_imm16(result, lhs, rhs)
                }
                Instr::I64Xor { result, lhs, rhs } => self.execute_i64_xor(result, lhs, rhs),
                Instr::I64XorImm16 { result, lhs, rhs } => {
                    self.execute_i64_xor_imm16(result, lhs, rhs)
                }
                Instr::I64Shl { result, lhs, rhs } => self.execute_i64_shl(result, lhs, rhs),
                Instr::I64ShlBy { result, lhs, rhs } => self.execute_i64_shl_by(result, lhs, rhs),
                Instr::I64ShlImm16 { result, lhs, rhs } => {
                    self.execute_i64_shl_imm16(result, lhs, rhs)
                }
                Instr::I64ShrU { result, lhs, rhs } => self.execute_i64_shr_u(result, lhs, rhs),
                Instr::I64ShrUBy { result, lhs, rhs } => {
                    self.execute_i64_shr_u_by(result, lhs, rhs)
                }
                Instr::I64ShrUImm16 { result, lhs, rhs } => {
                    self.execute_i64_shr_u_imm16(result, lhs, rhs)
                }
                Instr::I64ShrS { result, lhs, rhs } => self.execute_i64_shr_s(result, lhs, rhs),
                Instr::I64ShrSBy { result, lhs, rhs } => {
                    self.execute_i64_shr_s_by(result, lhs, rhs)
                }
                Instr::I64ShrSImm16 { result, lhs, rhs } => {
                    self.execute_i64_shr_s_imm16(result, lhs, rhs)
                }
                Instr::I64Rotl { result, lhs, rhs } => self.execute_i64_rotl(result, lhs, rhs),
                Instr::I64RotlBy { result, lhs, rhs } => self.execute_i64_rotl_by(result, lhs, rhs),
                Instr::I64RotlImm16 { result, lhs, rhs } => {
                    self.execute_i64_rotl_imm16(result, lhs, rhs)
                }
                Instr::I64Rotr { result, lhs, rhs } => self.execute_i64_rotr(result, lhs, rhs),
                Instr::I64RotrBy { result, lhs, rhs } => self.execute_i64_rotr_by(result, lhs, rhs),
                Instr::I64RotrImm16 { result, lhs, rhs } => {
                    self.execute_i64_rotr_imm16(result, lhs, rhs)
                }
                Instr::I32WrapI64 { result, input } => self.execute_i32_wrap_i64(result, input),
                Instr::I32Extend8S { result, input } => self.execute_i32_extend8_s(result, input),
                Instr::I32Extend16S { result, input } => self.execute_i32_extend16_s(result, input),
                Instr::I64Extend8S { result, input } => self.execute_i64_extend8_s(result, input),
                Instr::I64Extend16S { result, input } => self.execute_i64_extend16_s(result, input),
                Instr::I64Extend32S { result, input } => self.execute_i64_extend32_s(result, input),
                Instr::F32Abs { result, input } => self.execute_f32_abs(result, input),
                Instr::F32Neg { result, input } => self.execute_f32_neg(result, input),
                Instr::F32Ceil { result, input } => self.execute_f32_ceil(result, input),
                Instr::F32Floor { result, input } => self.execute_f32_floor(result, input),
                Instr::F32Trunc { result, input } => self.execute_f32_trunc(result, input),
                Instr::F32Nearest { result, input } => self.execute_f32_nearest(result, input),
                Instr::F32Sqrt { result, input } => self.execute_f32_sqrt(result, input),
                Instr::F32Add { result, lhs, rhs } => self.execute_f32_add(result, lhs, rhs),
                Instr::F32Sub { result, lhs, rhs } => self.execute_f32_sub(result, lhs, rhs),
                Instr::F32Mul { result, lhs, rhs } => self.execute_f32_mul(result, lhs, rhs),
                Instr::F32Div { result, lhs, rhs } => self.execute_f32_div(result, lhs, rhs),
                Instr::F32Min { result, lhs, rhs } => self.execute_f32_min(result, lhs, rhs),
                Instr::F32Max { result, lhs, rhs } => self.execute_f32_max(result, lhs, rhs),
                Instr::F32Copysign { result, lhs, rhs } => {
                    self.execute_f32_copysign(result, lhs, rhs)
                }
                Instr::F32CopysignImm { result, lhs, rhs } => {
                    self.execute_f32_copysign_imm(result, lhs, rhs)
                }
                Instr::F64Abs { result, input } => self.execute_f64_abs(result, input),
                Instr::F64Neg { result, input } => self.execute_f64_neg(result, input),
                Instr::F64Ceil { result, input } => self.execute_f64_ceil(result, input),
                Instr::F64Floor { result, input } => self.execute_f64_floor(result, input),
                Instr::F64Trunc { result, input } => self.execute_f64_trunc(result, input),
                Instr::F64Nearest { result, input } => self.execute_f64_nearest(result, input),
                Instr::F64Sqrt { result, input } => self.execute_f64_sqrt(result, input),
                Instr::F64Add { result, lhs, rhs } => self.execute_f64_add(result, lhs, rhs),
                Instr::F64Sub { result, lhs, rhs } => self.execute_f64_sub(result, lhs, rhs),
                Instr::F64Mul { result, lhs, rhs } => self.execute_f64_mul(result, lhs, rhs),
                Instr::F64Div { result, lhs, rhs } => self.execute_f64_div(result, lhs, rhs),
                Instr::F64Min { result, lhs, rhs } => self.execute_f64_min(result, lhs, rhs),
                Instr::F64Max { result, lhs, rhs } => self.execute_f64_max(result, lhs, rhs),
                Instr::F64Copysign { result, lhs, rhs } => {
                    self.execute_f64_copysign(result, lhs, rhs)
                }
                Instr::F64CopysignImm { result, lhs, rhs } => {
                    self.execute_f64_copysign_imm(result, lhs, rhs)
                }
                Instr::I32TruncF32S { result, input } => {
                    self.execute_i32_trunc_f32_s(result, input)?
                }
                Instr::I32TruncF32U { result, input } => {
                    self.execute_i32_trunc_f32_u(result, input)?
                }
                Instr::I32TruncF64S { result, input } => {
                    self.execute_i32_trunc_f64_s(result, input)?
                }
                Instr::I32TruncF64U { result, input } => {
                    self.execute_i32_trunc_f64_u(result, input)?
                }
                Instr::I64TruncF32S { result, input } => {
                    self.execute_i64_trunc_f32_s(result, input)?
                }
                Instr::I64TruncF32U { result, input } => {
                    self.execute_i64_trunc_f32_u(result, input)?
                }
                Instr::I64TruncF64S { result, input } => {
                    self.execute_i64_trunc_f64_s(result, input)?
                }
                Instr::I64TruncF64U { result, input } => {
                    self.execute_i64_trunc_f64_u(result, input)?
                }
                Instr::I32TruncSatF32S { result, input } => {
                    self.execute_i32_trunc_sat_f32_s(result, input)
                }
                Instr::I32TruncSatF32U { result, input } => {
                    self.execute_i32_trunc_sat_f32_u(result, input)
                }
                Instr::I32TruncSatF64S { result, input } => {
                    self.execute_i32_trunc_sat_f64_s(result, input)
                }
                Instr::I32TruncSatF64U { result, input } => {
                    self.execute_i32_trunc_sat_f64_u(result, input)
                }
                Instr::I64TruncSatF32S { result, input } => {
                    self.execute_i64_trunc_sat_f32_s(result, input)
                }
                Instr::I64TruncSatF32U { result, input } => {
                    self.execute_i64_trunc_sat_f32_u(result, input)
                }
                Instr::I64TruncSatF64S { result, input } => {
                    self.execute_i64_trunc_sat_f64_s(result, input)
                }
                Instr::I64TruncSatF64U { result, input } => {
                    self.execute_i64_trunc_sat_f64_u(result, input)
                }
                Instr::F32DemoteF64 { result, input } => self.execute_f32_demote_f64(result, input),
                Instr::F64PromoteF32 { result, input } => {
                    self.execute_f64_promote_f32(result, input)
                }
                Instr::F32ConvertI32S { result, input } => {
                    self.execute_f32_convert_i32_s(result, input)
                }
                Instr::F32ConvertI32U { result, input } => {
                    self.execute_f32_convert_i32_u(result, input)
                }
                Instr::F32ConvertI64S { result, input } => {
                    self.execute_f32_convert_i64_s(result, input)
                }
                Instr::F32ConvertI64U { result, input } => {
                    self.execute_f32_convert_i64_u(result, input)
                }
                Instr::F64ConvertI32S { result, input } => {
                    self.execute_f64_convert_i32_s(result, input)
                }
                Instr::F64ConvertI32U { result, input } => {
                    self.execute_f64_convert_i32_u(result, input)
                }
                Instr::F64ConvertI64S { result, input } => {
                    self.execute_f64_convert_i64_s(result, input)
                }
                Instr::F64ConvertI64U { result, input } => {
                    self.execute_f64_convert_i64_u(result, input)
                }
>>>>>>> 35eb6054
                Instr::TableGet { result, index } => {
                    self.execute_table_get(&store.inner, result, index)?
                }
                Instr::TableGetImm { result, index } => {
                    self.execute_table_get_imm(&store.inner, result, index)?
                }
                Instr::TableSize { result, table } => {
                    self.execute_table_size(&store.inner, result, table)
                }
                Instr::TableSet { index, value } => {
                    self.execute_table_set(&mut store.inner, index, value)?
                }
                Instr::TableSetAt { index, value } => {
                    self.execute_table_set_at(&mut store.inner, index, value)?
                }
                Instr::TableCopy { dst, src, len } => {
                    self.execute_table_copy(&mut store.inner, dst, src, len)?
                }
                Instr::TableCopyTo { dst, src, len } => {
                    self.execute_table_copy_to(&mut store.inner, dst, src, len)?
                }
                Instr::TableCopyFrom { dst, src, len } => {
                    self.execute_table_copy_from(&mut store.inner, dst, src, len)?
                }
                Instr::TableCopyFromTo { dst, src, len } => {
                    self.execute_table_copy_from_to(&mut store.inner, dst, src, len)?
                }
                Instr::TableCopyExact { dst, src, len } => {
                    self.execute_table_copy_exact(&mut store.inner, dst, src, len)?
                }
                Instr::TableCopyToExact { dst, src, len } => {
                    self.execute_table_copy_to_exact(&mut store.inner, dst, src, len)?
                }
                Instr::TableCopyFromExact { dst, src, len } => {
                    self.execute_table_copy_from_exact(&mut store.inner, dst, src, len)?
                }
                Instr::TableCopyFromToExact { dst, src, len } => {
                    self.execute_table_copy_from_to_exact(&mut store.inner, dst, src, len)?
                }
                Instr::TableInit { dst, src, len } => {
                    self.execute_table_init(&mut store.inner, dst, src, len)?
                }
                Instr::TableInitTo { dst, src, len } => {
                    self.execute_table_init_to(&mut store.inner, dst, src, len)?
                }
                Instr::TableInitFrom { dst, src, len } => {
                    self.execute_table_init_from(&mut store.inner, dst, src, len)?
                }
                Instr::TableInitFromTo { dst, src, len } => {
                    self.execute_table_init_from_to(&mut store.inner, dst, src, len)?
                }
                Instr::TableInitExact { dst, src, len } => {
                    self.execute_table_init_exact(&mut store.inner, dst, src, len)?
                }
                Instr::TableInitToExact { dst, src, len } => {
                    self.execute_table_init_to_exact(&mut store.inner, dst, src, len)?
                }
                Instr::TableInitFromExact { dst, src, len } => {
                    self.execute_table_init_from_exact(&mut store.inner, dst, src, len)?
                }
                Instr::TableInitFromToExact { dst, src, len } => {
                    self.execute_table_init_from_to_exact(&mut store.inner, dst, src, len)?
                }
                Instr::TableFill { dst, len, value } => {
                    self.execute_table_fill(&mut store.inner, dst, len, value)?
                }
                Instr::TableFillAt { dst, len, value } => {
                    self.execute_table_fill_at(&mut store.inner, dst, len, value)?
                }
                Instr::TableFillExact { dst, len, value } => {
                    self.execute_table_fill_exact(&mut store.inner, dst, len, value)?
                }
                Instr::TableFillAtExact { dst, len, value } => {
                    self.execute_table_fill_at_exact(&mut store.inner, dst, len, value)?
                }
                Instr::TableGrow {
                    result,
                    delta,
                    value,
                } => self.execute_table_grow(store, result, delta, value)?,
                Instr::TableGrowImm {
                    result,
                    delta,
                    value,
                } => self.execute_table_grow_imm(store, result, delta, value)?,
                Instr::ElemDrop { index } => self.execute_element_drop(&mut store.inner, index),
                Instr::DataDrop { index } => self.execute_data_drop(&mut store.inner, index),
                Instr::MemorySize { result, memory } => {
                    self.execute_memory_size(&store.inner, result, memory)
                }
                Instr::MemoryGrow { result, delta } => {
                    self.execute_memory_grow(store, result, delta)?
                }
                Instr::MemoryGrowBy { result, delta } => {
                    self.execute_memory_grow_by(store, result, delta)?
                }
                Instr::MemoryCopy { dst, src, len } => {
                    self.execute_memory_copy(&mut store.inner, dst, src, len)?
                }
                Instr::MemoryCopyTo { dst, src, len } => {
                    self.execute_memory_copy_to(&mut store.inner, dst, src, len)?
                }
                Instr::MemoryCopyFrom { dst, src, len } => {
                    self.execute_memory_copy_from(&mut store.inner, dst, src, len)?
                }
                Instr::MemoryCopyFromTo { dst, src, len } => {
                    self.execute_memory_copy_from_to(&mut store.inner, dst, src, len)?
                }
                Instr::MemoryCopyExact { dst, src, len } => {
                    self.execute_memory_copy_exact(&mut store.inner, dst, src, len)?
                }
                Instr::MemoryCopyToExact { dst, src, len } => {
                    self.execute_memory_copy_to_exact(&mut store.inner, dst, src, len)?
                }
                Instr::MemoryCopyFromExact { dst, src, len } => {
                    self.execute_memory_copy_from_exact(&mut store.inner, dst, src, len)?
                }
                Instr::MemoryCopyFromToExact { dst, src, len } => {
                    self.execute_memory_copy_from_to_exact(&mut store.inner, dst, src, len)?
                }
                Instr::MemoryFill { dst, value, len } => {
                    self.execute_memory_fill(&mut store.inner, dst, value, len)?
                }
                Instr::MemoryFillAt { dst, value, len } => {
                    self.execute_memory_fill_at(&mut store.inner, dst, value, len)?
                }
                Instr::MemoryFillImm { dst, value, len } => {
                    self.execute_memory_fill_imm(&mut store.inner, dst, value, len)?
                }
                Instr::MemoryFillExact { dst, value, len } => {
                    self.execute_memory_fill_exact(&mut store.inner, dst, value, len)?
                }
                Instr::MemoryFillAtImm { dst, value, len } => {
                    self.execute_memory_fill_at_imm(&mut store.inner, dst, value, len)?
                }
                Instr::MemoryFillAtExact { dst, value, len } => {
                    self.execute_memory_fill_at_exact(&mut store.inner, dst, value, len)?
                }
                Instr::MemoryFillImmExact { dst, value, len } => {
                    self.execute_memory_fill_imm_exact(&mut store.inner, dst, value, len)?
                }
                Instr::MemoryFillAtImmExact { dst, value, len } => {
                    self.execute_memory_fill_at_imm_exact(&mut store.inner, dst, value, len)?
                }
                Instr::MemoryInit { dst, src, len } => {
                    self.execute_memory_init(&mut store.inner, dst, src, len)?
                }
                Instr::MemoryInitTo { dst, src, len } => {
                    self.execute_memory_init_to(&mut store.inner, dst, src, len)?
                }
                Instr::MemoryInitFrom { dst, src, len } => {
                    self.execute_memory_init_from(&mut store.inner, dst, src, len)?
                }
                Instr::MemoryInitFromTo { dst, src, len } => {
                    self.execute_memory_init_from_to(&mut store.inner, dst, src, len)?
                }
                Instr::MemoryInitExact { dst, src, len } => {
                    self.execute_memory_init_exact(&mut store.inner, dst, src, len)?
                }
                Instr::MemoryInitToExact { dst, src, len } => {
                    self.execute_memory_init_to_exact(&mut store.inner, dst, src, len)?
                }
                Instr::MemoryInitFromExact { dst, src, len } => {
                    self.execute_memory_init_from_exact(&mut store.inner, dst, src, len)?
                }
                Instr::MemoryInitFromToExact { dst, src, len } => {
                    self.execute_memory_init_from_to_exact(&mut store.inner, dst, src, len)?
                }
                Instr::TableIndex { .. }
                | Instr::MemoryIndex { .. }
                | Instr::DataIndex { .. }
                | Instr::ElemIndex { .. }
                | Instr::Const32 { .. }
                | Instr::I64Const32 { .. }
                | Instr::F64Const32 { .. }
                | Instr::BranchTableTarget { .. }
                | Instr::BranchTableTargetNonOverlapping { .. }
                | Instr::Register { .. }
                | Instr::Register2 { .. }
                | Instr::Register3 { .. }
                | Instr::RegisterAndImm32 { .. }
                | Instr::Imm16AndImm32 { .. }
                | Instr::RegisterSpan { .. }
                | Instr::RegisterList { .. }
                | Instr::CallIndirectParams { .. }
                | Instr::CallIndirectParamsImm16 { .. } => self.invalid_instruction_word()?,
            }
        }
    }
}

macro_rules! get_entity {
    (
        $(
            fn $name:ident(&self, index: $index_ty:ty) -> $id_ty:ty;
        )*
    ) => {
        $(
            #[doc = ::core::concat!(
                "Returns the [`",
                ::core::stringify!($id_ty),
                "`] at `index` for the currently used [`Instance`].\n\n",
                "# Panics\n\n",
                "- If there is no [`",
                ::core::stringify!($id_ty),
                "`] at `index` for the currently used [`Instance`] in `store`."
            )]
            #[inline]
            fn $name(&self, index: $index_ty) -> $id_ty {
                unsafe { self.cache.$name(index) }
                    .unwrap_or_else(|| {
                        const ENTITY_NAME: &'static str = ::core::stringify!($id_ty);
                        // Safety: within the Wasmi executor it is assumed that store entity
                        //         indices within the Wasmi bytecode are always valid for the
                        //         store. This is an invariant of the Wasmi translation.
                        unsafe {
                            unreachable_unchecked!(
                                "missing {ENTITY_NAME} at index {index:?} for the currently used instance",
                            )
                        }
                    })
            }
        )*
    }
}

impl Executor<'_> {
    get_entity! {
        fn get_func(&self, index: index::Func) -> Func;
        fn get_func_type_dedup(&self, index: index::FuncType) -> DedupFuncType;
        fn get_memory(&self, index: index::Memory) -> Memory;
        fn get_table(&self, index: index::Table) -> Table;
        fn get_global(&self, index: index::Global) -> Global;
        fn get_data_segment(&self, index: index::Data) -> DataSegment;
        fn get_element_segment(&self, index: index::Elem) -> ElementSegment;
    }

    /// Returns the [`Reg`] value.
    fn get_register(&self, register: Reg) -> UntypedVal {
        // Safety: - It is the responsibility of the `Executor`
        //           implementation to keep the `sp` pointer valid
        //           whenever this method is accessed.
        //         - This is done by updating the `sp` pointer whenever
        //           the heap underlying the value stack is changed.
        unsafe { self.sp.get(register) }
    }

    /// Returns the [`Reg`] value.
    fn get_register_as<T>(&self, register: Reg) -> T
    where
        T: From<UntypedVal>,
    {
        T::from(self.get_register(register))
    }

    /// Sets the [`Reg`] value to `value`.
    fn set_register(&mut self, register: Reg, value: impl Into<UntypedVal>) {
        // Safety: - It is the responsibility of the `Executor`
        //           implementation to keep the `sp` pointer valid
        //           whenever this method is accessed.
        //         - This is done by updating the `sp` pointer whenever
        //           the heap underlying the value stack is changed.
        unsafe { self.sp.set(register, value.into()) };
    }

    /// Shifts the instruction pointer to the next instruction.
    #[inline(always)]
    fn next_instr(&mut self) {
        self.next_instr_at(1)
    }

    /// Shifts the instruction pointer to the next instruction.
    ///
    /// Has a parameter `skip` to denote how many instruction words
    /// to skip to reach the next actual instruction.
    ///
    /// # Note
    ///
    /// This is used by Wasmi instructions that have a fixed
    /// encoding size of two instruction words such as [`Instruction::Branch`].
    #[inline(always)]
    fn next_instr_at(&mut self, skip: usize) {
        self.ip.add(skip)
    }

    /// Shifts the instruction pointer to the next instruction and returns `Ok(())`.
    ///
    /// # Note
    ///
    /// This is a convenience function for fallible instructions.
    #[inline(always)]
    fn try_next_instr(&mut self) -> Result<(), Error> {
        self.try_next_instr_at(1)
    }

    /// Shifts the instruction pointer to the next instruction and returns `Ok(())`.
    ///
    /// Has a parameter `skip` to denote how many instruction words
    /// to skip to reach the next actual instruction.
    ///
    /// # Note
    ///
    /// This is a convenience function for fallible instructions.
    #[inline(always)]
    fn try_next_instr_at(&mut self, skip: usize) -> Result<(), Error> {
        self.next_instr_at(skip);
        Ok(())
    }

    /// Returns the [`FrameRegisters`] of the [`CallFrame`].
    fn frame_stack_ptr_impl(value_stack: &mut ValueStack, frame: &CallFrame) -> FrameRegisters {
        // Safety: We are using the frame's own base offset as input because it is
        //         guaranteed by the Wasm validation and translation phase to be
        //         valid for all register indices used by the associated function body.
        unsafe { value_stack.stack_ptr_at(frame.base_offset()) }
    }

    /// Initializes the [`Executor`] state for the [`CallFrame`].
    ///
    /// # Note
    ///
    /// The initialization of the [`Executor`] allows for efficient execution.
    fn init_call_frame(&mut self, frame: &CallFrame) {
        Self::init_call_frame_impl(&mut self.stack.values, &mut self.sp, &mut self.ip, frame)
    }

    /// Initializes the [`Executor`] state for the [`CallFrame`].
    ///
    /// # Note
    ///
    /// The initialization of the [`Executor`] allows for efficient execution.
    fn init_call_frame_impl(
        value_stack: &mut ValueStack,
        sp: &mut FrameRegisters,
        ip: &mut InstructionPtr,
        frame: &CallFrame,
    ) {
        *sp = Self::frame_stack_ptr_impl(value_stack, frame);
        *ip = frame.instr_ptr();
    }

    /// Executes a generic unary [`Instruction`].
    #[inline(always)]
<<<<<<< HEAD
    fn execute_unary(
        &mut self,
        store: Option<&mut StoreInner>,
        instr: UnaryInstr,
        op: fn(UntypedVal) -> UntypedVal,
    ) {
        let value = self.get_register(instr.input);
        if let Some(store) = store {
            self.update_runtime_signature(store, value.to_bits());
        }
        self.set_register(instr.result, op(value));
=======
    fn execute_unary(&mut self, result: Reg, input: Reg, op: fn(UntypedVal) -> UntypedVal) {
        let value = self.get_register(input);
        self.set_register(result, op(value));
>>>>>>> 35eb6054
        self.next_instr();
    }

    /// Executes a fallible generic unary [`Instruction`].
    #[inline(always)]
    fn try_execute_unary(
        &mut self,
<<<<<<< HEAD
        store: Option<&mut StoreInner>,
        instr: UnaryInstr,
        op: fn(UntypedVal) -> Result<UntypedVal, TrapCode>,
    ) -> Result<(), Error> {
        let value = self.get_register(instr.input);
        if let Some(store) = store {
            self.update_runtime_signature(store, value.to_bits());
        }
        self.set_register(instr.result, op(value)?);
=======
        result: Reg,
        input: Reg,
        op: fn(UntypedVal) -> Result<UntypedVal, TrapCode>,
    ) -> Result<(), Error> {
        let value = self.get_register(input);
        self.set_register(result, op(value)?);
>>>>>>> 35eb6054
        self.try_next_instr()
    }

    /// Executes a generic binary [`Instruction`].
    #[inline(always)]
    fn execute_binary(
        &mut self,
<<<<<<< HEAD
        store: Option<&mut StoreInner>,
        instr: BinInstr,
        op: fn(UntypedVal, UntypedVal) -> UntypedVal,
    ) {
        let lhs = self.get_register(instr.lhs);
        let rhs = self.get_register(instr.rhs);
        if let Some(store) = store {
            self.update_runtime_signature(store, lhs.to_bits());
            self.update_runtime_signature(store, rhs.to_bits());
        }
        self.set_register(instr.result, op(lhs, rhs));
=======
        result: Reg,
        lhs: Reg,
        rhs: Reg,
        op: fn(UntypedVal, UntypedVal) -> UntypedVal,
    ) {
        let lhs = self.get_register(lhs);
        let rhs = self.get_register(rhs);
        self.set_register(result, op(lhs, rhs));
>>>>>>> 35eb6054
        self.next_instr();
    }

    /// Executes a generic binary [`Instruction`].
    #[inline(always)]
    fn execute_binary_imm16<T>(
        &mut self,
<<<<<<< HEAD
        store: Option<&mut StoreInner>,
        instr: BinInstrImm16<T>,
=======
        result: Reg,
        lhs: Reg,
        rhs: Const16<T>,
>>>>>>> 35eb6054
        op: fn(UntypedVal, UntypedVal) -> UntypedVal,
    ) where
        T: From<Const16<T>>,
        UntypedVal: From<T>,
    {
<<<<<<< HEAD
        let lhs = self.get_register(instr.reg_in);
        let rhs = UntypedVal::from(<T>::from(instr.imm_in));
        if let Some(store) = store {
            self.update_runtime_signature(store, lhs.to_bits());
            self.update_runtime_signature(store, rhs.to_bits());
        }
        self.set_register(instr.result, op(lhs, rhs));
=======
        let lhs = self.get_register(lhs);
        let rhs = UntypedVal::from(<T>::from(rhs));
        self.set_register(result, op(lhs, rhs));
>>>>>>> 35eb6054
        self.next_instr();
    }

    /// Executes a generic binary [`Instruction`] with reversed operands.
    #[inline(always)]
    fn execute_binary_imm16_lhs<T>(
        &mut self,
<<<<<<< HEAD
        store: Option<&mut StoreInner>,
        instr: BinInstrImm16<T>,
=======
        result: Reg,
        lhs: Const16<T>,
        rhs: Reg,
>>>>>>> 35eb6054
        op: fn(UntypedVal, UntypedVal) -> UntypedVal,
    ) where
        T: From<Const16<T>>,
        UntypedVal: From<T>,
    {
<<<<<<< HEAD
        let lhs = UntypedVal::from(<T>::from(instr.imm_in));
        let rhs = self.get_register(instr.reg_in);
        if let Some(store) = store {
            self.update_runtime_signature(store, lhs.to_bits());
            self.update_runtime_signature(store, rhs.to_bits());
        }
        self.set_register(instr.result, op(lhs, rhs));
=======
        let lhs = UntypedVal::from(<T>::from(lhs));
        let rhs = self.get_register(rhs);
        self.set_register(result, op(lhs, rhs));
        self.next_instr();
    }

    /// Executes a generic shift or rotate [`Instruction`].
    #[inline(always)]
    fn execute_shift_by<T>(
        &mut self,
        result: Reg,
        lhs: Reg,
        rhs: ShiftAmount<T>,
        op: fn(UntypedVal, UntypedVal) -> UntypedVal,
    ) where
        T: From<ShiftAmount<T>>,
        UntypedVal: From<T>,
    {
        let lhs = self.get_register(lhs);
        let rhs = UntypedVal::from(<T>::from(rhs));
        self.set_register(result, op(lhs, rhs));
>>>>>>> 35eb6054
        self.next_instr();
    }

    /// Executes a fallible generic binary [`Instruction`].
    #[inline(always)]
    fn try_execute_binary(
        &mut self,
<<<<<<< HEAD
        store: Option<&mut StoreInner>,
        instr: BinInstr,
        op: fn(UntypedVal, UntypedVal) -> Result<UntypedVal, TrapCode>,
    ) -> Result<(), Error> {
        let lhs = self.get_register(instr.lhs);
        let rhs = self.get_register(instr.rhs);
        if let Some(store) = store {
            self.update_runtime_signature(store, lhs.to_bits());
            self.update_runtime_signature(store, rhs.to_bits());
        }
        self.set_register(instr.result, op(lhs, rhs)?);
=======
        result: Reg,
        lhs: Reg,
        rhs: Reg,
        op: fn(UntypedVal, UntypedVal) -> Result<UntypedVal, TrapCode>,
    ) -> Result<(), Error> {
        let lhs = self.get_register(lhs);
        let rhs = self.get_register(rhs);
        self.set_register(result, op(lhs, rhs)?);
>>>>>>> 35eb6054
        self.try_next_instr()
    }

    /// Executes a fallible generic binary [`Instruction`].
    #[inline(always)]
    fn try_execute_divrem_imm16_rhs<NonZeroT>(
        &mut self,
<<<<<<< HEAD
        store: Option<&mut StoreInner>,
        instr: BinInstrImm16<NonZeroT>,
=======
        result: Reg,
        lhs: Reg,
        rhs: Const16<NonZeroT>,
>>>>>>> 35eb6054
        op: fn(UntypedVal, NonZeroT) -> Result<UntypedVal, Error>,
    ) -> Result<(), Error>
    where
        NonZeroT: From<Const16<NonZeroT>>,
    {
<<<<<<< HEAD
        let lhs = self.get_register(instr.reg_in);
        let rhs = <NonZeroT>::from(instr.imm_in);
        if let Some(store) = store {
            self.update_runtime_signature(store, lhs.to_bits());
        }
        self.set_register(instr.result, op(lhs, rhs)?);
=======
        let lhs = self.get_register(lhs);
        let rhs = <NonZeroT>::from(rhs);
        self.set_register(result, op(lhs, rhs)?);
>>>>>>> 35eb6054
        self.try_next_instr()
    }

    /// Executes a fallible generic binary [`Instruction`].
    #[inline(always)]
    fn execute_divrem_imm16_rhs<NonZeroT>(
        &mut self,
<<<<<<< HEAD
        store: Option<&mut StoreInner>,
        instr: BinInstrImm16<NonZeroT>,
=======
        result: Reg,
        lhs: Reg,
        rhs: Const16<NonZeroT>,
>>>>>>> 35eb6054
        op: fn(UntypedVal, NonZeroT) -> UntypedVal,
    ) where
        NonZeroT: From<Const16<NonZeroT>>,
    {
<<<<<<< HEAD
        let lhs = self.get_register(instr.reg_in);
        let rhs = <NonZeroT>::from(instr.imm_in);
        if let Some(store) = store {
            self.update_runtime_signature(store, lhs.to_bits());
        }
        self.set_register(instr.result, op(lhs, rhs));
=======
        let lhs = self.get_register(lhs);
        let rhs = <NonZeroT>::from(rhs);
        self.set_register(result, op(lhs, rhs));
>>>>>>> 35eb6054
        self.next_instr()
    }

    /// Executes a fallible generic binary [`Instruction`] with reversed operands.
    #[inline(always)]
    fn try_execute_binary_imm16_lhs<T>(
        &mut self,
<<<<<<< HEAD
        store: Option<&mut StoreInner>,
        instr: BinInstrImm16<T>,
=======
        result: Reg,
        lhs: Const16<T>,
        rhs: Reg,
>>>>>>> 35eb6054
        op: fn(UntypedVal, UntypedVal) -> Result<UntypedVal, TrapCode>,
    ) -> Result<(), Error>
    where
        T: From<Const16<T>>,
        UntypedVal: From<T>,
    {
<<<<<<< HEAD
        let lhs = UntypedVal::from(<T>::from(instr.imm_in));
        let rhs = self.get_register(instr.reg_in);
        if let Some(store) = store {
            self.update_runtime_signature(store, lhs.to_bits());
            self.update_runtime_signature(store, rhs.to_bits());
        }
        self.set_register(instr.result, op(lhs, rhs)?);
        self.try_next_instr()
    }

    /// Updates the runtime signature in a fast unpredictable way.
    /// We don't use hashes because we only need unpredictability, not cryptographic security.
    fn update_runtime_signature(&mut self, store: &mut StoreInner, value: u64) {
        let mut runtime_signature = store.get_runtime_signature() ^ value;
        runtime_signature ^= runtime_signature >> 27;
        runtime_signature ^= runtime_signature << 23;
        runtime_signature = runtime_signature.wrapping_mul(0xdfd951778ea84a0f);
        store.set_runtime_signature(runtime_signature);
=======
        let lhs = UntypedVal::from(<T>::from(lhs));
        let rhs = self.get_register(rhs);
        self.set_register(result, op(lhs, rhs)?);
        self.try_next_instr()
    }

    /// Skips all [`Instruction`]s belonging to an [`Instruction::RegisterList`] encoding.
    #[inline(always)]
    fn skip_register_list(ip: InstructionPtr) -> InstructionPtr {
        let mut ip = ip;
        while let Instruction::RegisterList { .. } = *ip.get() {
            ip.add(1);
        }
        // We skip an additional `Instruction` because we know that `Instruction::RegisterList` is always followed by one of:
        // - `Instruction::Register`
        // - `Instruction::Register2`
        // - `Instruction::Register3`.
        ip.add(1);
        ip
    }

    /// Returns the optional `memory` parameter for a `load_at` [`Instruction`].
    ///
    /// # Note
    ///
    /// - Returns the default [`index::Memory`] if the parameter is missing.
    /// - Bumps `self.ip` if a [`Instruction::MemoryIndex`] parameter was found.
    #[inline(always)]
    fn fetch_optional_memory(&mut self) -> index::Memory {
        let mut addr: InstructionPtr = self.ip;
        addr.add(1);
        match *addr.get() {
            Instruction::MemoryIndex { index } => {
                hint::cold();
                self.ip = addr;
                index
            }
            _ => index::Memory::from(0),
        }
>>>>>>> 35eb6054
    }
}

impl Executor<'_> {
    /// Used for all [`Instruction`] words that are not meant for execution.
    ///
    /// # Note
    ///
    /// This includes [`Instruction`] variants such as [`Instruction::TableIndex`]
    /// that primarily carry parameters for actually executable [`Instruction`].
    fn invalid_instruction_word(&mut self) -> Result<(), Error> {
        // Safety: Wasmi translation guarantees that branches are never taken to instruction parameters directly.
        unsafe {
            unreachable_unchecked!(
                "expected instruction but found instruction parameter: {:?}",
                *self.ip.get()
            )
        }
    }

    /// Executes a Wasm `unreachable` instruction.
    fn execute_trap(&mut self, trap_code: TrapCode) -> Result<(), Error> {
        Err(Error::from(trap_code))
    }

    /// Executes an [`Instruction::ConsumeFuel`].
    fn execute_consume_fuel(
        &mut self,
        store: &mut StoreInner,
        block_fuel: BlockFuel,
    ) -> Result<(), Error> {
        // We do not have to check if fuel metering is enabled since
        // [`Instruction::ConsumeFuel`] are only generated if fuel metering
        // is enabled to begin with.
        store
            .fuel_mut()
            .consume_fuel_unchecked(block_fuel.to_u64())?;
        self.try_next_instr()
    }

    /// Executes an [`Instruction::RefFunc`].
    fn execute_ref_func(&mut self, result: Reg, func_index: index::Func) {
        let func = self.get_func(func_index);
        let funcref = FuncRef::new(func);
        self.set_register(result, funcref);
        self.next_instr();
    }
}

/// Extension method for [`UntypedVal`] required by the [`Executor`].
trait UntypedValueExt {
    /// Executes a fused `i32.and` + `i32.eqz` instruction.
    fn i32_and_eqz(x: UntypedVal, y: UntypedVal) -> UntypedVal;

    /// Executes a fused `i32.or` + `i32.eqz` instruction.
    fn i32_or_eqz(x: UntypedVal, y: UntypedVal) -> UntypedVal;

    /// Executes a fused `i32.xor` + `i32.eqz` instruction.
    fn i32_xor_eqz(x: UntypedVal, y: UntypedVal) -> UntypedVal;
}

impl UntypedValueExt for UntypedVal {
    fn i32_and_eqz(x: UntypedVal, y: UntypedVal) -> UntypedVal {
        (i32::from(UntypedVal::i32_and(x, y)) == 0).into()
    }

    fn i32_or_eqz(x: UntypedVal, y: UntypedVal) -> UntypedVal {
        (i32::from(UntypedVal::i32_or(x, y)) == 0).into()
    }

    fn i32_xor_eqz(x: UntypedVal, y: UntypedVal) -> UntypedVal {
        (i32::from(UntypedVal::i32_xor(x, y)) == 0).into()
    }
}<|MERGE_RESOLUTION|>--- conflicted
+++ resolved
@@ -3,20 +3,11 @@
 use crate::{
     core::{hint, TrapCode, UntypedVal},
     engine::{
-<<<<<<< HEAD
-        bytecode::{
-            AnyConst32, BinInstr, BinInstrImm16, BlockFuel, Const16, DataSegmentIdx,
-            ElementSegmentIdx, FuncIdx, GlobalIdx, Instruction, InstructionPtr, Register,
-            SignatureIdx, TableIdx, UnaryInstr,
-        },
-=======
         bytecode::{index, BlockFuel, Const16, Instruction, Reg},
->>>>>>> 35eb6054
         code_map::CodeMap,
         executor::stack::{CallFrame, FrameRegisters, ValueStack},
         utils::unreachable_unchecked,
-        DedupFuncType,
-        EngineFunc,
+        DedupFuncType, EngineFunc,
     },
     ir::ShiftAmount,
     memory::DataSegment,
@@ -117,26 +108,22 @@
         let do_update_runtime_signature =
             store.inner.engine().config().get_update_runtime_signature();
         loop {
-<<<<<<< HEAD
             let instr = *self.ip.get();
             if do_update_runtime_signature {
                 // update the runtime signature with the current instruction
                 // we map the instruction to a unique 64-bit prime number
                 let instr_prime = match instr {
-                    Instr::TableIdx(_) => 0xf360371a61b48ca1,
-                    Instr::DataSegmentIdx(_) => 0xce5750f577a4a9bd,
-                    Instr::ElementSegmentIdx(_) => 0xdb013c4da009cbe9,
-                    Instr::Const32(_) => 0xe3a461c24c1edf67,
-                    Instr::I64Const32(_) => 0x93e0632ef59fbf8d,
-                    Instr::F64Const32(_) => 0xcf96777f6bf48827,
-                    Instr::Register(_) => 0xa1a9bcb9fec5fdfb,
-                    Instr::Register2(_) => 0xbee08b06e6ab17f5,
-                    Instr::Register3(_) => 0xb448b4a7d84f751f,
-                    Instr::RegisterList(_) => 0xb918e0472d8c224f,
-                    Instr::CallIndirectParams(_) => 0xbf382b4acfe7644b,
-                    Instr::CallIndirectParamsImm16(_) => 0xd853e6a184c25f0d,
-                    Instr::Trap(_) => 0xb18d650b9f5998a7,
-                    Instr::ConsumeFuel(_) => 0xe6118441cda42713,
+                    Instr::Const32 { .. } => 0xe3a461c24c1edf67,
+                    Instr::I64Const32 { .. } => 0x93e0632ef59fbf8d,
+                    Instr::F64Const32 { .. } => 0xcf96777f6bf48827,
+                    Instr::Register { .. } => 0xa1a9bcb9fec5fdfb,
+                    Instr::Register2 { .. } => 0xbee08b06e6ab17f5,
+                    Instr::Register3 { .. } => 0xb448b4a7d84f751f,
+                    Instr::RegisterList { .. } => 0xb918e0472d8c224f,
+                    Instr::CallIndirectParams { .. } => 0xbf382b4acfe7644b,
+                    Instr::CallIndirectParamsImm16 { .. } => 0xd853e6a184c25f0d,
+                    Instr::Trap { .. } => 0xb18d650b9f5998a7,
+                    Instr::ConsumeFuel { .. } => 0xe6118441cda42713,
                     Instr::Return => 0xc8b8b1c1bcbd90e5,
                     Instr::ReturnReg { .. } => 0xbaab8e9341e08dbf,
                     Instr::ReturnReg2 { .. } => 0xa73d1157b48ca275,
@@ -156,71 +143,70 @@
                     Instr::ReturnNezMany { .. } => 0xc6cdd0d8f17fe649,
                     Instr::Branch { .. } => 0xef66bf425478625b,
                     Instr::BranchCmpFallback { .. } => 0x87d943ccc553c97f,
-                    Instr::BranchI32And(_) => 0xf16d67d2a7dbc15b,
-                    Instr::BranchI32AndImm(_) => 0xd97e76e4a08a4169,
-                    Instr::BranchI32Or(_) => 0xac6e6dcc9eb6cbff,
-                    Instr::BranchI32OrImm(_) => 0xa36564ae5f8bcf13,
-                    Instr::BranchI32Xor(_) => 0xa3fb8b494d435729,
-                    Instr::BranchI32XorImm(_) => 0xd8a580b0d15cf0ab,
-                    Instr::BranchI32AndEqz(_) => 0xc118754f6fd4adc1,
-                    Instr::BranchI32AndEqzImm(_) => 0xa90fbb32f7b47dc7,
-                    Instr::BranchI32OrEqz(_) => 0xa1bf533d0d3f0635,
-                    Instr::BranchI32OrEqzImm(_) => 0xfe99000769fe6ddd,
-                    Instr::BranchI32XorEqz(_) => 0xe2ade8751fc2e9a3,
-                    Instr::BranchI32XorEqzImm(_) => 0xc2c831b19dd7b0d3,
-                    Instr::BranchI32Eq(_) => 0xa9504bf5d4a47f69,
-                    Instr::BranchI32EqImm(_) => 0xcc68c4fcdd5df33b,
-                    Instr::BranchI32Ne(_) => 0xc574d8a05da369d3,
-                    Instr::BranchI32NeImm(_) => 0xcad08b87db831f77,
-                    Instr::BranchI32LtS(_) => 0xc590acad04f1f7b9,
-                    Instr::BranchI32LtSImm(_) => 0xd4d918a2cfb5323d,
-                    Instr::BranchI32LtU(_) => 0xc4999a7e79065d73,
-                    Instr::BranchI32LtUImm(_) => 0xf4fbdab953a405df,
-                    Instr::BranchI32LeS(_) => 0x98a04abe0fa4ce01,
-                    Instr::BranchI32LeSImm(_) => 0xa756dc299bd21ea7,
-                    Instr::BranchI32LeU(_) => 0xebe5a83153067f95,
-                    Instr::BranchI32LeUImm(_) => 0xd6adc84185c3b835,
-                    Instr::BranchI32GtS(_) => 0xc77aef230f5cb5c1,
-                    Instr::BranchI32GtSImm(_) => 0xb288abe58caf78fd,
-                    Instr::BranchI32GtU(_) => 0xdd85783639dea14b,
-                    Instr::BranchI32GtUImm(_) => 0xc95d435e3bd01389,
-                    Instr::BranchI32GeS(_) => 0xe448369b7242bd3b,
-                    Instr::BranchI32GeSImm(_) => 0xd3ed1490c07aec79,
-                    Instr::BranchI32GeU(_) => 0xcbdfc0da7497aca9,
-                    Instr::BranchI32GeUImm(_) => 0xd01255cca5331a55,
-                    Instr::BranchI64Eq(_) => 0xd224c9cfe6c84099,
-                    Instr::BranchI64EqImm(_) => 0xb1f5e1ce9cb796ed,
-                    Instr::BranchI64Ne(_) => 0xa015db66e4480f37,
-                    Instr::BranchI64NeImm(_) => 0xc9534063141f1b6d,
-                    Instr::BranchI64LtS(_) => 0xf3c68e18c0fc1c3b,
-                    Instr::BranchI64LtSImm(_) => 0xfaadf3a5cd945423,
-                    Instr::BranchI64LtU(_) => 0xe12e4e46df02fc2f,
-                    Instr::BranchI64LtUImm(_) => 0xb3476ce898e10f3d,
-                    Instr::BranchI64LeS(_) => 0xfb1cbfc1097a9473,
-                    Instr::BranchI64LeSImm(_) => 0xb4167d6222fadaf7,
-                    Instr::BranchI64LeU(_) => 0xb2932efcea953cab,
-                    Instr::BranchI64LeUImm(_) => 0x821f8f708d1f974f,
-                    Instr::BranchI64GtS(_) => 0xde5463b08e9f4729,
-                    Instr::BranchI64GtSImm(_) => 0xd765407968c91f01,
-                    Instr::BranchI64GtU(_) => 0xe2c63c2c0678900b,
-                    Instr::BranchI64GtUImm(_) => 0xd035ff821066bb9d,
-                    Instr::BranchI64GeS(_) => 0xe49707e335868fa5,
-                    Instr::BranchI64GeSImm(_) => 0xf857874dc48a27e9,
-                    Instr::BranchI64GeU(_) => 0x8b3ce0fa63214359,
-                    Instr::BranchI64GeUImm(_) => 0x93f90f4418d24385,
-                    Instr::BranchF32Eq(_) => 0x8647b33a7b8d4ea9,
-                    Instr::BranchF32Ne(_) => 0x9efcbece1096b201,
-                    Instr::BranchF32Lt(_) => 0xb2ab8327611d4843,
-                    Instr::BranchF32Le(_) => 0xfdb94010ae03ebad,
-                    Instr::BranchF32Gt(_) => 0xc74489c6752ef2e3,
-                    Instr::BranchF32Ge(_) => 0xb2588add33b6dc8d,
-                    Instr::BranchF64Eq(_) => 0xb0f911188eef530b,
-                    Instr::BranchF64Ne(_) => 0xb3a436328722e3af,
-                    Instr::BranchF64Lt(_) => 0x996ae1e7999d71a5,
-                    Instr::BranchF64Le(_) => 0xb00795c450f79fd7,
-                    Instr::BranchF64Gt(_) => 0xfd0f65f70976783f,
-                    Instr::BranchF64Ge(_) => 0xab728f867409f623,
-                    Instr::BranchTable { .. } => 0xe2510e47b282102d,
+                    Instr::BranchI32And { .. } => 0xf16d67d2a7dbc15b,
+                    Instr::BranchI32AndImm { .. } => 0xd97e76e4a08a4169,
+                    Instr::BranchI32Or { .. } => 0xac6e6dcc9eb6cbff,
+                    Instr::BranchI32OrImm { .. } => 0xa36564ae5f8bcf13,
+                    Instr::BranchI32Xor { .. } => 0xa3fb8b494d435729,
+                    Instr::BranchI32XorImm { .. } => 0xd8a580b0d15cf0ab,
+                    Instr::BranchI32AndEqz { .. } => 0xc118754f6fd4adc1,
+                    Instr::BranchI32AndEqzImm { .. } => 0xa90fbb32f7b47dc7,
+                    Instr::BranchI32OrEqz { .. } => 0xa1bf533d0d3f0635,
+                    Instr::BranchI32OrEqzImm { .. } => 0xfe99000769fe6ddd,
+                    Instr::BranchI32XorEqz { .. } => 0xe2ade8751fc2e9a3,
+                    Instr::BranchI32XorEqzImm { .. } => 0xc2c831b19dd7b0d3,
+                    Instr::BranchI32Eq { .. } => 0xa9504bf5d4a47f69,
+                    Instr::BranchI32EqImm { .. } => 0xcc68c4fcdd5df33b,
+                    Instr::BranchI32Ne { .. } => 0xc574d8a05da369d3,
+                    Instr::BranchI32NeImm { .. } => 0xcad08b87db831f77,
+                    Instr::BranchI32LtS { .. } => 0xc590acad04f1f7b9,
+                    Instr::BranchI32LtSImm { .. } => 0xd4d918a2cfb5323d,
+                    Instr::BranchI32LtU { .. } => 0xc4999a7e79065d73,
+                    Instr::BranchI32LtUImm { .. } => 0xf4fbdab953a405df,
+                    Instr::BranchI32LeS { .. } => 0x98a04abe0fa4ce01,
+                    Instr::BranchI32LeSImm { .. } => 0xa756dc299bd21ea7,
+                    Instr::BranchI32LeU { .. } => 0xebe5a83153067f95,
+                    Instr::BranchI32LeUImm { .. } => 0xd6adc84185c3b835,
+                    Instr::BranchI32GtS { .. } => 0xc77aef230f5cb5c1,
+                    Instr::BranchI32GtSImm { .. } => 0xb288abe58caf78fd,
+                    Instr::BranchI32GtU { .. } => 0xdd85783639dea14b,
+                    Instr::BranchI32GtUImm { .. } => 0xc95d435e3bd01389,
+                    Instr::BranchI32GeS { .. } => 0xe448369b7242bd3b,
+                    Instr::BranchI32GeSImm { .. } => 0xd3ed1490c07aec79,
+                    Instr::BranchI32GeU { .. } => 0xcbdfc0da7497aca9,
+                    Instr::BranchI32GeUImm { .. } => 0xd01255cca5331a55,
+                    Instr::BranchI64Eq { .. } => 0xd224c9cfe6c84099,
+                    Instr::BranchI64EqImm { .. } => 0xb1f5e1ce9cb796ed,
+                    Instr::BranchI64Ne { .. } => 0xa015db66e4480f37,
+                    Instr::BranchI64NeImm { .. } => 0xc9534063141f1b6d,
+                    Instr::BranchI64LtS { .. } => 0xf3c68e18c0fc1c3b,
+                    Instr::BranchI64LtSImm { .. } => 0xfaadf3a5cd945423,
+                    Instr::BranchI64LtU { .. } => 0xe12e4e46df02fc2f,
+                    Instr::BranchI64LtUImm { .. } => 0xb3476ce898e10f3d,
+                    Instr::BranchI64LeS { .. } => 0xfb1cbfc1097a9473,
+                    Instr::BranchI64LeSImm { .. } => 0xb4167d6222fadaf7,
+                    Instr::BranchI64LeU { .. } => 0xb2932efcea953cab,
+                    Instr::BranchI64LeUImm { .. } => 0x821f8f708d1f974f,
+                    Instr::BranchI64GtS { .. } => 0xde5463b08e9f4729,
+                    Instr::BranchI64GtSImm { .. } => 0xd765407968c91f01,
+                    Instr::BranchI64GtU { .. } => 0xe2c63c2c0678900b,
+                    Instr::BranchI64GtUImm { .. } => 0xd035ff821066bb9d,
+                    Instr::BranchI64GeS { .. } => 0xe49707e335868fa5,
+                    Instr::BranchI64GeSImm { .. } => 0xf857874dc48a27e9,
+                    Instr::BranchI64GeU { .. } => 0x8b3ce0fa63214359,
+                    Instr::BranchI64GeUImm { .. } => 0x93f90f4418d24385,
+                    Instr::BranchF32Eq { .. } => 0x8647b33a7b8d4ea9,
+                    Instr::BranchF32Ne { .. } => 0x9efcbece1096b201,
+                    Instr::BranchF32Lt { .. } => 0xb2ab8327611d4843,
+                    Instr::BranchF32Le { .. } => 0xfdb94010ae03ebad,
+                    Instr::BranchF32Gt { .. } => 0xc74489c6752ef2e3,
+                    Instr::BranchF32Ge { .. } => 0xb2588add33b6dc8d,
+                    Instr::BranchF64Eq { .. } => 0xb0f911188eef530b,
+                    Instr::BranchF64Ne { .. } => 0xb3a436328722e3af,
+                    Instr::BranchF64Lt { .. } => 0x996ae1e7999d71a5,
+                    Instr::BranchF64Le { .. } => 0xb00795c450f79fd7,
+                    Instr::BranchF64Gt { .. } => 0xfd0f65f70976783f,
+                    Instr::BranchF64Ge { .. } => 0xab728f867409f623,
                     Instr::Copy { .. } => 0xf476618f2886dc2f,
                     Instr::Copy2 { .. } => 0x81e0ef8904c1cfd5,
                     Instr::CopyImm32 { .. } => 0xaafc797a3f40deeb,
@@ -243,7 +229,6 @@
                     Instr::CallIndirect0 { .. } => 0x89fdcc51af24bead,
                     Instr::CallIndirect { .. } => 0xbda3e8601077a917,
                     Instr::Select { .. } => 0xcab5aefcb578755f,
-                    Instr::SelectRev { .. } => 0xf0a2df16fbbb44ff,
                     Instr::SelectImm32 { .. } => 0xe640723b1c13c87f,
                     Instr::SelectI64Imm32 { .. } => 0xdcdfa8f4a8043ef7,
                     Instr::SelectF64Imm32 { .. } => 0x9bbf27a9403e07e3,
@@ -275,8 +260,8 @@
                     Instr::TableFillAtExact { .. } => 0x8e49dd000adf0689,
                     Instr::TableGrow { .. } => 0x9e61c8c958c6b891,
                     Instr::TableGrowImm { .. } => 0x927de647f4278045,
-                    Instr::ElemDrop(_) => 0xbc4deb8b398e8a67,
-                    Instr::DataDrop(_) => 0xaf73214c7ebdae49,
+                    Instr::ElemDrop { .. } => 0xbc4deb8b398e8a67,
+                    Instr::DataDrop { .. } => 0xaf73214c7ebdae49,
                     Instr::MemorySize { .. } => 0xc99e9ec6fd30df43,
                     Instr::MemoryGrow { .. } => 0x902226df112aa763,
                     Instr::MemoryGrowBy { .. } => 0xded192652730b3f3,
@@ -308,318 +293,262 @@
                     Instr::GlobalSet { .. } => 0xe498f909f87cf3d7,
                     Instr::GlobalSetI32Imm16 { .. } => 0xbeceb62a094167cf,
                     Instr::GlobalSetI64Imm16 { .. } => 0xb255daab1ca25487,
-                    Instr::I32Load(_) => 0xdf5b9b6fa80f3631,
-                    Instr::I32LoadAt(_) => 0xf78ad97d27554aab,
-                    Instr::I32LoadOffset16(_) => 0x8d191c3c9f983b7d,
-                    Instr::I64Load(_) => 0xcde7973deae4d139,
-                    Instr::I64LoadAt(_) => 0xc07cc699947471df,
-                    Instr::I64LoadOffset16(_) => 0xbfd2b00e2b3c39d5,
-                    Instr::F32Load(_) => 0xef1fbab218f04407,
-                    Instr::F32LoadAt(_) => 0xa8306192cd73002d,
-                    Instr::F32LoadOffset16(_) => 0xed0992f6c6239c7f,
-                    Instr::F64Load(_) => 0xf6689ac5b352c02f,
-                    Instr::F64LoadAt(_) => 0x97f205959c2a3d0b,
-                    Instr::F64LoadOffset16(_) => 0x94fbb4628a79462b,
-                    Instr::I32Load8s(_) => 0xfbb04e5f0a302d7b,
-                    Instr::I32Load8sAt(_) => 0x8e95f3bd70e298e7,
-                    Instr::I32Load8sOffset16(_) => 0xb736c7c8935178f5,
-                    Instr::I32Load8u(_) => 0xf0e219ca1d327f63,
-                    Instr::I32Load8uAt(_) => 0xc5ca3a6dc78a1a5d,
-                    Instr::I32Load8uOffset16(_) => 0xc1932ac6c5cd54ff,
-                    Instr::I32Load16s(_) => 0xe74c775c66d1dac7,
-                    Instr::I32Load16sAt(_) => 0xbc3c7a6541752f39,
-                    Instr::I32Load16sOffset16(_) => 0x98c1f9f35f8f6c6f,
-                    Instr::I32Load16u(_) => 0xdc6866c6770da481,
-                    Instr::I32Load16uAt(_) => 0xf194f68751968d29,
-                    Instr::I32Load16uOffset16(_) => 0xfc6373feac795559,
-                    Instr::I64Load8s(_) => 0xe727f7f48695f6ad,
-                    Instr::I64Load8sAt(_) => 0x9fccd4f7bd3f283f,
-                    Instr::I64Load8sOffset16(_) => 0xe865fdf1a1c55585,
-                    Instr::I64Load8u(_) => 0xf78018cfa4de9cf9,
-                    Instr::I64Load8uAt(_) => 0xed4846b1ee465189,
-                    Instr::I64Load8uOffset16(_) => 0xeb9c4fdbd7a69a7d,
-                    Instr::I64Load16s(_) => 0xce757e747c1781e1,
-                    Instr::I64Load16sAt(_) => 0x8f96d62fc6381b5b,
-                    Instr::I64Load16sOffset16(_) => 0x81747c9166be968d,
-                    Instr::I64Load16u(_) => 0x9d169d9c81872e09,
-                    Instr::I64Load16uAt(_) => 0x9ff242a4f7087a3b,
-                    Instr::I64Load16uOffset16(_) => 0x8a58890d2d2e95fd,
-                    Instr::I64Load32s(_) => 0xc7b0ed9c7dd80abb,
-                    Instr::I64Load32sAt(_) => 0xd22e5e85c5df8b81,
-                    Instr::I64Load32sOffset16(_) => 0xfe197c431899c773,
-                    Instr::I64Load32u(_) => 0xec214adc8d89b335,
-                    Instr::I64Load32uAt(_) => 0x8546452698268a41,
-                    Instr::I64Load32uOffset16(_) => 0x900023566f7219db,
-                    Instr::I32Store(_) => 0x89b4696626e6200f,
-                    Instr::I32StoreOffset16(_) => 0xa9624220aa646c45,
-                    Instr::I32StoreOffset16Imm16(_) => 0xd375c7c6e96da7eb,
-                    Instr::I32StoreAt(_) => 0x9507335cdf40a30f,
-                    Instr::I32StoreAtImm16(_) => 0xb124dcb1efb5a56f,
-                    Instr::I32Store8(_) => 0xb40f3d40e5cbc63f,
-                    Instr::I32Store8Offset16(_) => 0xb7784c5f610fa6b9,
-                    Instr::I32Store8Offset16Imm(_) => 0xb1b94e6edc784d75,
-                    Instr::I32Store8At(_) => 0xc114292b9396fca1,
-                    Instr::I32Store8AtImm(_) => 0xf958f99a724d3fa9,
-                    Instr::I32Store16(_) => 0xf4db4b8b777ba485,
-                    Instr::I32Store16Offset16(_) => 0x917265d951560b9f,
-                    Instr::I32Store16Offset16Imm(_) => 0x8e59e4b976ddd5c9,
-                    Instr::I32Store16At(_) => 0x85e34459fca92a63,
-                    Instr::I32Store16AtImm(_) => 0xffca87a7a28dcaaf,
-                    Instr::I64Store(_) => 0xaa0cfbf1401da505,
-                    Instr::I64StoreOffset16(_) => 0xde11b832af36e2c3,
-                    Instr::I64StoreOffset16Imm16(_) => 0x93a03ca4c630054d,
-                    Instr::I64StoreAt(_) => 0x8b7be36a892dbe9f,
-                    Instr::I64StoreAtImm16(_) => 0xa7164db75f5ffc79,
-                    Instr::I64Store8(_) => 0xb16fc3bd7fcf8229,
-                    Instr::I64Store8Offset16(_) => 0xf5324129bf7f4299,
-                    Instr::I64Store8Offset16Imm(_) => 0xeb1df0108fb325c1,
-                    Instr::I64Store8At(_) => 0xcc72df888ac47c3f,
-                    Instr::I64Store8AtImm(_) => 0x90e2c84d2be4491b,
-                    Instr::I64Store16(_) => 0xa670b61daad1097f,
-                    Instr::I64Store16Offset16(_) => 0xd09b793649e2dc69,
-                    Instr::I64Store16Offset16Imm(_) => 0xc5733c19fee00329,
-                    Instr::I64Store16At(_) => 0xc3471d0e7d859cdd,
-                    Instr::I64Store16AtImm(_) => 0xa27e4cfa22b0d101,
-                    Instr::I64Store32(_) => 0xacade9332186dab9,
-                    Instr::I64Store32Offset16(_) => 0xb5777e453e6429dd,
-                    Instr::I64Store32Offset16Imm16(_) => 0xc8435df9b5285e43,
-                    Instr::I64Store32At(_) => 0xb1cb0f6ea058bbbb,
-                    Instr::I64Store32AtImm16(_) => 0x8f79394f20bbda89,
-                    Instr::F32Store(_) => 0xd6df58b0ab76e99f,
-                    Instr::F32StoreOffset16(_) => 0xff1461bc14215f77,
-                    Instr::F32StoreAt(_) => 0xd2f62bd6fa3c90b9,
-                    Instr::F64Store(_) => 0xda484e6b7bd8d5db,
-                    Instr::F64StoreOffset16(_) => 0xac6256a3ca2605cb,
-                    Instr::F64StoreAt(_) => 0xe366beba3742040b,
-                    Instr::I32Eq(_) => 0x9aa2499f95dc3711,
-                    Instr::I32EqImm16(_) => 0x92ce6da978fdc40f,
-                    Instr::I64Eq(_) => 0xda860a17cb3b1a8b,
-                    Instr::I64EqImm16(_) => 0x89c423624314bf89,
-                    Instr::I32Ne(_) => 0xcbad0daca146769f,
-                    Instr::I32NeImm16(_) => 0xdca831c7fde0f85f,
-                    Instr::I64Ne(_) => 0xb0b2865912833697,
-                    Instr::I64NeImm16(_) => 0xbafcb515ea4df971,
-                    Instr::I32LtS(_) => 0xbfbff0c826a235f1,
-                    Instr::I32LtU(_) => 0x9081189b58e72897,
-                    Instr::I32LtSImm16(_) => 0x96d3c1dc900e1187,
-                    Instr::I32LtUImm16(_) => 0x9025ddff9d4de1b9,
-                    Instr::I64LtS(_) => 0xffe594b2eb58493d,
-                    Instr::I64LtU(_) => 0x9181211dcc10809b,
-                    Instr::I64LtSImm16(_) => 0xebbe15881dcd9e57,
-                    Instr::I64LtUImm16(_) => 0xfd542ad322324a27,
-                    Instr::I32GtS(_) => 0xe36a0bdacb5debf3,
-                    Instr::I32GtU(_) => 0xa5deeacd3be1c44b,
-                    Instr::I32GtSImm16(_) => 0x9a7f06186b3795c3,
-                    Instr::I32GtUImm16(_) => 0xaaf1e009bd26fd7b,
-                    Instr::I64GtS(_) => 0xc548cf95ce91a7b5,
-                    Instr::I64GtU(_) => 0xa68907e0fab9fb93,
-                    Instr::I64GtSImm16(_) => 0xf62c848e8eef17e9,
-                    Instr::I64GtUImm16(_) => 0x8a5c73b85ba194e1,
-                    Instr::I32LeS(_) => 0xbc5f6381dd176bb1,
-                    Instr::I32LeU(_) => 0xf7f780c2e00e18af,
-                    Instr::I32LeSImm16(_) => 0xc79fde79bd40aa77,
-                    Instr::I32LeUImm16(_) => 0xf9cc6a0ad9269149,
-                    Instr::I64LeS(_) => 0xc7fac5fcb8f8ed55,
-                    Instr::I64LeU(_) => 0xc1560dd513285d29,
-                    Instr::I64LeSImm16(_) => 0x99c89d3bbb73545d,
-                    Instr::I64LeUImm16(_) => 0xa3524cb19ca06bb5,
-                    Instr::I32GeS(_) => 0x98bef5ced76c7645,
-                    Instr::I32GeU(_) => 0xd53ed9432d2a8143,
-                    Instr::I32GeSImm16(_) => 0xfee355988dee53db,
-                    Instr::I32GeUImm16(_) => 0xbb62bd7c6348e5c3,
-                    Instr::I64GeS(_) => 0xd8f40b0c313c453d,
-                    Instr::I64GeU(_) => 0x98bfaac3f19897e1,
-                    Instr::I64GeSImm16(_) => 0x8956eaaa98c2e647,
-                    Instr::I64GeUImm16(_) => 0xe11e8b930ba0afed,
-                    Instr::F32Eq(_) => 0xc3587b028ec7b7d7,
-                    Instr::F64Eq(_) => 0x90fa962604933679,
-                    Instr::F32Ne(_) => 0xe8b028b8a40b6323,
-                    Instr::F64Ne(_) => 0xe511c632ed75d0ad,
-                    Instr::F32Lt(_) => 0xafe8adc3497d922f,
-                    Instr::F64Lt(_) => 0xa24d51fe3b08563d,
-                    Instr::F32Le(_) => 0xa9470d623de1df2f,
-                    Instr::F64Le(_) => 0xe5e889a7f2d74d67,
-                    Instr::F32Gt(_) => 0x8cbe5aa7efd2dac5,
-                    Instr::F64Gt(_) => 0xa2b5a501d74cc69b,
-                    Instr::F32Ge(_) => 0x9103bfb43045fc5b,
-                    Instr::F64Ge(_) => 0xe4832a9c5a4a0741,
-                    Instr::I32Clz(_) => 0xd0b363eee33e2a75,
-                    Instr::I64Clz(_) => 0xbb13e80b90e6d539,
-                    Instr::I32Ctz(_) => 0xa867670e58678389,
-                    Instr::I64Ctz(_) => 0x8ad83f5db31d4957,
-                    Instr::I32Popcnt(_) => 0xd8ad8c4a45f7cd09,
-                    Instr::I64Popcnt(_) => 0xb9603f856bc14e5b,
-                    Instr::I32Add(_) => 0xa1f888c0cefc7b6d,
-                    Instr::I64Add(_) => 0xba1adc988a80490f,
-                    Instr::I32AddImm16(_) => 0x8bc5e0c56da6ee3d,
-                    Instr::I64AddImm16(_) => 0xf75f1d741e812869,
-                    Instr::I32Sub(_) => 0xf095a662a345025f,
-                    Instr::I64Sub(_) => 0xb251e2585fd105c7,
-                    Instr::I32SubImm16Rev(_) => 0x9bccf96d076e1e77,
-                    Instr::I64SubImm16Rev(_) => 0xf65f7135553a54d5,
-                    Instr::I32Mul(_) => 0xc36cfc74fa61f2b3,
-                    Instr::I64Mul(_) => 0xe9fe8ad570b71a99,
-                    Instr::I32MulImm16(_) => 0x99c04a0680397c59,
-                    Instr::I64MulImm16(_) => 0xa461c2db76abc31f,
-                    Instr::I32DivS(_) => 0xd8e9ed1b036c4299,
-                    Instr::I64DivS(_) => 0xc18a29741fec7821,
-                    Instr::I32DivSImm16(_) => 0x85487d90b69b42eb,
-                    Instr::I64DivSImm16(_) => 0xdf796fb72044ef89,
-                    Instr::I32DivSImm16Rev(_) => 0xb229de81d802ca3d,
-                    Instr::I64DivSImm16Rev(_) => 0xbee33b07c1d429e1,
-                    Instr::I32DivU(_) => 0x98f910b2a2344797,
-                    Instr::I64DivU(_) => 0xe4e5f443dafb6781,
-                    Instr::I32DivUImm16(_) => 0xa719ab83a81107c3,
-                    Instr::I64DivUImm16(_) => 0xf0a697a43b3d35d7,
-                    Instr::I32DivUImm16Rev(_) => 0xdd4813bbc3fe6d13,
-                    Instr::I64DivUImm16Rev(_) => 0xb72767906e0a5cfb,
-                    Instr::I32RemS(_) => 0x9f03cbda2aa5fa45,
-                    Instr::I64RemS(_) => 0xccf3ffab51808eaf,
-                    Instr::I32RemSImm16(_) => 0x9d4c371e9aef0583,
-                    Instr::I64RemSImm16(_) => 0x947e68335d37e889,
-                    Instr::I32RemSImm16Rev(_) => 0x96866c6454a95f1d,
-                    Instr::I64RemSImm16Rev(_) => 0x860324e1882094a3,
-                    Instr::I32RemU(_) => 0xc543d9e99bfe04db,
-                    Instr::I64RemU(_) => 0x9f9e5bd14453abf7,
-                    Instr::I32RemUImm16(_) => 0xa0023a1b616065a5,
-                    Instr::I64RemUImm16(_) => 0xd45fb600aa0ebecb,
-                    Instr::I32RemUImm16Rev(_) => 0xeb6a8bb4c61401c5,
-                    Instr::I64RemUImm16Rev(_) => 0xd793fa5aa0a964cd,
-                    Instr::I32And(_) => 0xda40caeb3a552221,
-                    Instr::I32AndEqz(_) => 0xdae0c4aaf21a2375,
-                    Instr::I32AndEqzImm16(_) => 0xe3b2a67a5da4fa6b,
-                    Instr::I32AndImm16(_) => 0x8698e382452765f1,
-                    Instr::I64And(_) => 0xf96e3bc1640f67cd,
-                    Instr::I64AndImm16(_) => 0xcb4730c03868c6c9,
-                    Instr::I32Or(_) => 0xfe54c1a4cc88dbfd,
-                    Instr::I32OrEqz(_) => 0x81c4ae5533789a77,
-                    Instr::I32OrEqzImm16(_) => 0xd5a79e8c5ff0d4f7,
-                    Instr::I32OrImm16(_) => 0x907c4d22bec999ad,
-                    Instr::I64Or(_) => 0xdc758f1076325dcf,
-                    Instr::I64OrImm16(_) => 0xcea9b6298da032eb,
-                    Instr::I32Xor(_) => 0x820cea6beee5132b,
-                    Instr::I32XorEqz(_) => 0xfb5646a229eba923,
-                    Instr::I32XorEqzImm16(_) => 0xa3d2eee0dbef491f,
-                    Instr::I32XorImm16(_) => 0xe0802ae028ddf527,
-                    Instr::I64Xor(_) => 0xcf8b3ddb8044776f,
-                    Instr::I64XorImm16(_) => 0xa84e47947f7723ad,
-                    Instr::I32Shl(_) => 0x997deb70c648fa15,
-                    Instr::I64Shl(_) => 0x80f706f88d804a25,
-                    Instr::I32ShlImm(_) => 0xfcc148faacf59d53,
-                    Instr::I64ShlImm(_) => 0xf6d8e1fa8e82bd65,
-                    Instr::I32ShlImm16Rev(_) => 0xd9b8925b3c4f7c43,
-                    Instr::I64ShlImm16Rev(_) => 0xbb5ab94e3b3b62a1,
-                    Instr::I32ShrU(_) => 0x949b3946cd09a095,
-                    Instr::I64ShrU(_) => 0xbc8d8ae8fafe0cb5,
-                    Instr::I32ShrUImm(_) => 0xdd921c308dd476c5,
-                    Instr::I64ShrUImm(_) => 0xb55a52fb3302897d,
-                    Instr::I32ShrUImm16Rev(_) => 0xf542ca19c6ede7e5,
-                    Instr::I64ShrUImm16Rev(_) => 0xdc4c2c1ee8fd89b9,
-                    Instr::I32ShrS(_) => 0xe9925858193a7679,
-                    Instr::I64ShrS(_) => 0xfb846cd977392cf3,
-                    Instr::I32ShrSImm(_) => 0xc771e42e66e029b7,
-                    Instr::I64ShrSImm(_) => 0xd65d3e841e5ef493,
-                    Instr::I32ShrSImm16Rev(_) => 0x81f8a0aebcf9ccfb,
-                    Instr::I64ShrSImm16Rev(_) => 0xc24ad68846b0f2d7,
-                    Instr::I32Rotl(_) => 0xdfd1ecfe45e3e365,
-                    Instr::I64Rotl(_) => 0xc2c0280be48f6e2b,
-                    Instr::I32RotlImm(_) => 0x821b5a3bc30952e5,
-                    Instr::I64RotlImm(_) => 0xb388feacd3e9a985,
-                    Instr::I32RotlImm16Rev(_) => 0xe0346c992152e0ad,
-                    Instr::I64RotlImm16Rev(_) => 0xbc323dcbfa95b9c1,
-                    Instr::I32Rotr(_) => 0xfce450167abfef91,
-                    Instr::I64Rotr(_) => 0xd35af32013838db5,
-                    Instr::I32RotrImm(_) => 0xb17d776a68c2901d,
-                    Instr::I64RotrImm(_) => 0xdc854e900d8c8b91,
-                    Instr::I32RotrImm16Rev(_) => 0xc3da2fbf5194e14f,
-                    Instr::I64RotrImm16Rev(_) => 0x8ce225f0c3ba867d,
-                    Instr::F32Abs(_) => 0xcd5c2fff391d82cb,
-                    Instr::F64Abs(_) => 0xc4736057bf6ce827,
-                    Instr::F32Neg(_) => 0xd366f959bf938435,
-                    Instr::F64Neg(_) => 0x8c01a158032456c5,
-                    Instr::F32Ceil(_) => 0xf5684f567a1e5c81,
-                    Instr::F64Ceil(_) => 0xbc6729b56b5bf64f,
-                    Instr::F32Floor(_) => 0xc3397446971c7b1b,
-                    Instr::F64Floor(_) => 0xc21648fabc149443,
-                    Instr::F32Trunc(_) => 0x930c87d1457a0b2f,
-                    Instr::F64Trunc(_) => 0xc457947a5515448d,
-                    Instr::F32Nearest(_) => 0xdcbd8018d58a0133,
-                    Instr::F64Nearest(_) => 0xe719d229d8dc9d11,
-                    Instr::F32Sqrt(_) => 0x8e031a9674797f6f,
-                    Instr::F64Sqrt(_) => 0xede241e1bdbf8add,
-                    Instr::F32Add(_) => 0xc0246fd5a4fa2569,
-                    Instr::F64Add(_) => 0xae61b186b8d627b1,
-                    Instr::F32Sub(_) => 0xf37398a1108c36cb,
-                    Instr::F64Sub(_) => 0xaaf86176c0dc89f5,
-                    Instr::F32Mul(_) => 0xbe5eb79b83c0c7b1,
-                    Instr::F64Mul(_) => 0x9b200d1c1640bf0d,
-                    Instr::F32Div(_) => 0xd22d29503c878647,
-                    Instr::F64Div(_) => 0x91b08c54e524bb09,
-                    Instr::F32Min(_) => 0xf83af276dd4b617f,
-                    Instr::F64Min(_) => 0xeb5d7d82375f7be7,
-                    Instr::F32Max(_) => 0x8f4d06f60f1c84fb,
-                    Instr::F64Max(_) => 0xb24f6877be71ebd5,
-                    Instr::F32Copysign(_) => 0xec122620e993dfcd,
-                    Instr::F64Copysign(_) => 0xf27f1850006566c9,
-                    Instr::F32CopysignImm(_) => 0x94d19450082a4ce9,
-                    Instr::F64CopysignImm(_) => 0x84b094c8c0503805,
-                    Instr::I32WrapI64(_) => 0xd7348da1051ffdf5,
-                    Instr::I64ExtendI32S(_) => 0xbffb8ca25ae4bf8f,
-                    Instr::I64ExtendI32U(_) => 0xec15704d37b95ec7,
-                    Instr::I32TruncF32S(_) => 0xa8edf1813c31175b,
-                    Instr::I32TruncF32U(_) => 0xf980305a8ba3be0f,
-                    Instr::I32TruncF64S(_) => 0xb982c8f45dcd5731,
-                    Instr::I32TruncF64U(_) => 0x9ca1670d1e934f45,
-                    Instr::I64TruncF32S(_) => 0xeb2506c7a7cfe6f7,
-                    Instr::I64TruncF32U(_) => 0xa230e0381f36668d,
-                    Instr::I64TruncF64S(_) => 0xce02765ab94df325,
-                    Instr::I64TruncF64U(_) => 0xb39253799e21a72d,
-                    Instr::I32TruncSatF32S(_) => 0xa164fb50eec581d3,
-                    Instr::I32TruncSatF32U(_) => 0xabac89637bdb1d8f,
-                    Instr::I32TruncSatF64S(_) => 0xe8b8c4421046aedd,
-                    Instr::I32TruncSatF64U(_) => 0x91c87015a56a944d,
-                    Instr::I64TruncSatF32S(_) => 0xb909e169382afddd,
-                    Instr::I64TruncSatF32U(_) => 0xc6f884d2705bf2d3,
-                    Instr::I64TruncSatF64S(_) => 0xa5e8386963664fa3,
-                    Instr::I64TruncSatF64U(_) => 0xa43800f9e4975aff,
-                    Instr::I32Extend8S(_) => 0xdecfc0dc5cb809af,
-                    Instr::I32Extend16S(_) => 0xcdf6bb7756026125,
-                    Instr::I64Extend8S(_) => 0xb906176cee2380bf,
-                    Instr::I64Extend16S(_) => 0xf0382669ed7a55f1,
-                    Instr::I64Extend32S(_) => 0xb61b2de5652d06e9,
-                    Instr::F32DemoteF64(_) => 0xbf82e5dd4495233b,
-                    Instr::F64PromoteF32(_) => 0xf42a79d7ed7c17c3,
-                    Instr::F32ConvertI32S(_) => 0x9e65030287165e29,
-                    Instr::F32ConvertI32U(_) => 0xe244f0acd2209f0b,
-                    Instr::F32ConvertI64S(_) => 0xd007d6d9333c7405,
-                    Instr::F32ConvertI64U(_) => 0xf31a7af87a7b7f61,
-                    Instr::F64ConvertI32S(_) => 0xbef1a0dfa7540b4d,
-                    Instr::F64ConvertI32U(_) => 0xa168200e59e18dcd,
-                    Instr::F64ConvertI64S(_) => 0xb3a2d5946ee565e3,
-                    Instr::F64ConvertI64U(_) => 0x92ad2f2873e8fbc5,
+                    Instr::I32Load { .. } => 0xdf5b9b6fa80f3631,
+                    Instr::I32LoadAt { .. } => 0xf78ad97d27554aab,
+                    Instr::I32LoadOffset16 { .. } => 0x8d191c3c9f983b7d,
+                    Instr::I64Load { .. } => 0xcde7973deae4d139,
+                    Instr::I64LoadAt { .. } => 0xc07cc699947471df,
+                    Instr::I64LoadOffset16 { .. } => 0xbfd2b00e2b3c39d5,
+                    Instr::F32Load { .. } => 0xef1fbab218f04407,
+                    Instr::F32LoadAt { .. } => 0xa8306192cd73002d,
+                    Instr::F32LoadOffset16 { .. } => 0xed0992f6c6239c7f,
+                    Instr::F64Load { .. } => 0xf6689ac5b352c02f,
+                    Instr::F64LoadAt { .. } => 0x97f205959c2a3d0b,
+                    Instr::F64LoadOffset16 { .. } => 0x94fbb4628a79462b,
+                    Instr::I32Load8s { .. } => 0xfbb04e5f0a302d7b,
+                    Instr::I32Load8sAt { .. } => 0x8e95f3bd70e298e7,
+                    Instr::I32Load8sOffset16 { .. } => 0xb736c7c8935178f5,
+                    Instr::I32Load8u { .. } => 0xf0e219ca1d327f63,
+                    Instr::I32Load8uAt { .. } => 0xc5ca3a6dc78a1a5d,
+                    Instr::I32Load8uOffset16 { .. } => 0xc1932ac6c5cd54ff,
+                    Instr::I32Load16s { .. } => 0xe74c775c66d1dac7,
+                    Instr::I32Load16sAt { .. } => 0xbc3c7a6541752f39,
+                    Instr::I32Load16sOffset16 { .. } => 0x98c1f9f35f8f6c6f,
+                    Instr::I32Load16u { .. } => 0xdc6866c6770da481,
+                    Instr::I32Load16uAt { .. } => 0xf194f68751968d29,
+                    Instr::I32Load16uOffset16 { .. } => 0xfc6373feac795559,
+                    Instr::I64Load8s { .. } => 0xe727f7f48695f6ad,
+                    Instr::I64Load8sAt { .. } => 0x9fccd4f7bd3f283f,
+                    Instr::I64Load8sOffset16 { .. } => 0xe865fdf1a1c55585,
+                    Instr::I64Load8u { .. } => 0xf78018cfa4de9cf9,
+                    Instr::I64Load8uAt { .. } => 0xed4846b1ee465189,
+                    Instr::I64Load8uOffset16 { .. } => 0xeb9c4fdbd7a69a7d,
+                    Instr::I64Load16s { .. } => 0xce757e747c1781e1,
+                    Instr::I64Load16sAt { .. } => 0x8f96d62fc6381b5b,
+                    Instr::I64Load16sOffset16 { .. } => 0x81747c9166be968d,
+                    Instr::I64Load16u { .. } => 0x9d169d9c81872e09,
+                    Instr::I64Load16uAt { .. } => 0x9ff242a4f7087a3b,
+                    Instr::I64Load16uOffset16 { .. } => 0x8a58890d2d2e95fd,
+                    Instr::I64Load32s { .. } => 0xc7b0ed9c7dd80abb,
+                    Instr::I64Load32sAt { .. } => 0xd22e5e85c5df8b81,
+                    Instr::I64Load32sOffset16 { .. } => 0xfe197c431899c773,
+                    Instr::I64Load32u { .. } => 0xec214adc8d89b335,
+                    Instr::I64Load32uAt { .. } => 0x8546452698268a41,
+                    Instr::I64Load32uOffset16 { .. } => 0x900023566f7219db,
+                    Instr::I32Store { .. } => 0x89b4696626e6200f,
+                    Instr::I32StoreOffset16 { .. } => 0xa9624220aa646c45,
+                    Instr::I32StoreOffset16Imm16 { .. } => 0xd375c7c6e96da7eb,
+                    Instr::I32StoreAt { .. } => 0x9507335cdf40a30f,
+                    Instr::I32StoreAtImm16 { .. } => 0xb124dcb1efb5a56f,
+                    Instr::I32Store8 { .. } => 0xb40f3d40e5cbc63f,
+                    Instr::I32Store8Offset16 { .. } => 0xb7784c5f610fa6b9,
+                    Instr::I32Store8Offset16Imm { .. } => 0xb1b94e6edc784d75,
+                    Instr::I32Store8At { .. } => 0xc114292b9396fca1,
+                    Instr::I32Store8AtImm { .. } => 0xf958f99a724d3fa9,
+                    Instr::I32Store16 { .. } => 0xf4db4b8b777ba485,
+                    Instr::I32Store16Offset16 { .. } => 0x917265d951560b9f,
+                    Instr::I32Store16Offset16Imm { .. } => 0x8e59e4b976ddd5c9,
+                    Instr::I32Store16At { .. } => 0x85e34459fca92a63,
+                    Instr::I32Store16AtImm { .. } => 0xffca87a7a28dcaaf,
+                    Instr::I64Store { .. } => 0xaa0cfbf1401da505,
+                    Instr::I64StoreOffset16 { .. } => 0xde11b832af36e2c3,
+                    Instr::I64StoreOffset16Imm16 { .. } => 0x93a03ca4c630054d,
+                    Instr::I64StoreAt { .. } => 0x8b7be36a892dbe9f,
+                    Instr::I64StoreAtImm16 { .. } => 0xa7164db75f5ffc79,
+                    Instr::I64Store8 { .. } => 0xb16fc3bd7fcf8229,
+                    Instr::I64Store8Offset16 { .. } => 0xf5324129bf7f4299,
+                    Instr::I64Store8Offset16Imm { .. } => 0xeb1df0108fb325c1,
+                    Instr::I64Store8At { .. } => 0xcc72df888ac47c3f,
+                    Instr::I64Store8AtImm { .. } => 0x90e2c84d2be4491b,
+                    Instr::I64Store16 { .. } => 0xa670b61daad1097f,
+                    Instr::I64Store16Offset16 { .. } => 0xd09b793649e2dc69,
+                    Instr::I64Store16Offset16Imm { .. } => 0xc5733c19fee00329,
+                    Instr::I64Store16At { .. } => 0xc3471d0e7d859cdd,
+                    Instr::I64Store16AtImm { .. } => 0xa27e4cfa22b0d101,
+                    Instr::I64Store32 { .. } => 0xacade9332186dab9,
+                    Instr::I64Store32Offset16 { .. } => 0xb5777e453e6429dd,
+                    Instr::I64Store32Offset16Imm16 { .. } => 0xc8435df9b5285e43,
+                    Instr::I64Store32At { .. } => 0xb1cb0f6ea058bbbb,
+                    Instr::I64Store32AtImm16 { .. } => 0x8f79394f20bbda89,
+                    Instr::F32Store { .. } => 0xd6df58b0ab76e99f,
+                    Instr::F32StoreOffset16 { .. } => 0xff1461bc14215f77,
+                    Instr::F32StoreAt { .. } => 0xd2f62bd6fa3c90b9,
+                    Instr::F64Store { .. } => 0xda484e6b7bd8d5db,
+                    Instr::F64StoreOffset16 { .. } => 0xac6256a3ca2605cb,
+                    Instr::F64StoreAt { .. } => 0xe366beba3742040b,
+                    Instr::I32Eq { .. } => 0x9aa2499f95dc3711,
+                    Instr::I32EqImm16 { .. } => 0x92ce6da978fdc40f,
+                    Instr::I64Eq { .. } => 0xda860a17cb3b1a8b,
+                    Instr::I64EqImm16 { .. } => 0x89c423624314bf89,
+                    Instr::I32Ne { .. } => 0xcbad0daca146769f,
+                    Instr::I32NeImm16 { .. } => 0xdca831c7fde0f85f,
+                    Instr::I64Ne { .. } => 0xb0b2865912833697,
+                    Instr::I64NeImm16 { .. } => 0xbafcb515ea4df971,
+                    Instr::I32LtS { .. } => 0xbfbff0c826a235f1,
+                    Instr::I32LtU { .. } => 0x9081189b58e72897,
+                    Instr::I32LtSImm16 { .. } => 0x96d3c1dc900e1187,
+                    Instr::I32LtUImm16 { .. } => 0x9025ddff9d4de1b9,
+                    Instr::I64LtS { .. } => 0xffe594b2eb58493d,
+                    Instr::I64LtU { .. } => 0x9181211dcc10809b,
+                    Instr::I64LtSImm16 { .. } => 0xebbe15881dcd9e57,
+                    Instr::I64LtUImm16 { .. } => 0xfd542ad322324a27,
+                    Instr::I32GtS { .. } => 0xe36a0bdacb5debf3,
+                    Instr::I32GtU { .. } => 0xa5deeacd3be1c44b,
+                    Instr::I32GtSImm16 { .. } => 0x9a7f06186b3795c3,
+                    Instr::I32GtUImm16 { .. } => 0xaaf1e009bd26fd7b,
+                    Instr::I64GtS { .. } => 0xc548cf95ce91a7b5,
+                    Instr::I64GtU { .. } => 0xa68907e0fab9fb93,
+                    Instr::I64GtSImm16 { .. } => 0xf62c848e8eef17e9,
+                    Instr::I64GtUImm16 { .. } => 0x8a5c73b85ba194e1,
+                    Instr::I32LeS { .. } => 0xbc5f6381dd176bb1,
+                    Instr::I32LeU { .. } => 0xf7f780c2e00e18af,
+                    Instr::I32LeSImm16 { .. } => 0xc79fde79bd40aa77,
+                    Instr::I32LeUImm16 { .. } => 0xf9cc6a0ad9269149,
+                    Instr::I64LeS { .. } => 0xc7fac5fcb8f8ed55,
+                    Instr::I64LeU { .. } => 0xc1560dd513285d29,
+                    Instr::I64LeSImm16 { .. } => 0x99c89d3bbb73545d,
+                    Instr::I64LeUImm16 { .. } => 0xa3524cb19ca06bb5,
+                    Instr::I32GeS { .. } => 0x98bef5ced76c7645,
+                    Instr::I32GeU { .. } => 0xd53ed9432d2a8143,
+                    Instr::I32GeSImm16 { .. } => 0xfee355988dee53db,
+                    Instr::I32GeUImm16 { .. } => 0xbb62bd7c6348e5c3,
+                    Instr::I64GeS { .. } => 0xd8f40b0c313c453d,
+                    Instr::I64GeU { .. } => 0x98bfaac3f19897e1,
+                    Instr::I64GeSImm16 { .. } => 0x8956eaaa98c2e647,
+                    Instr::I64GeUImm16 { .. } => 0xe11e8b930ba0afed,
+                    Instr::F32Eq { .. } => 0xc3587b028ec7b7d7,
+                    Instr::F64Eq { .. } => 0x90fa962604933679,
+                    Instr::F32Ne { .. } => 0xe8b028b8a40b6323,
+                    Instr::F64Ne { .. } => 0xe511c632ed75d0ad,
+                    Instr::F32Lt { .. } => 0xafe8adc3497d922f,
+                    Instr::F64Lt { .. } => 0xa24d51fe3b08563d,
+                    Instr::F32Le { .. } => 0xa9470d623de1df2f,
+                    Instr::F64Le { .. } => 0xe5e889a7f2d74d67,
+                    Instr::F32Gt { .. } => 0x8cbe5aa7efd2dac5,
+                    Instr::F64Gt { .. } => 0xa2b5a501d74cc69b,
+                    Instr::F32Ge { .. } => 0x9103bfb43045fc5b,
+                    Instr::F64Ge { .. } => 0xe4832a9c5a4a0741,
+                    Instr::I32Clz { .. } => 0xd0b363eee33e2a75,
+                    Instr::I64Clz { .. } => 0xbb13e80b90e6d539,
+                    Instr::I32Ctz { .. } => 0xa867670e58678389,
+                    Instr::I64Ctz { .. } => 0x8ad83f5db31d4957,
+                    Instr::I32Popcnt { .. } => 0xd8ad8c4a45f7cd09,
+                    Instr::I64Popcnt { .. } => 0xb9603f856bc14e5b,
+                    Instr::I32Add { .. } => 0xa1f888c0cefc7b6d,
+                    Instr::I64Add { .. } => 0xba1adc988a80490f,
+                    Instr::I32AddImm16 { .. } => 0x8bc5e0c56da6ee3d,
+                    Instr::I64AddImm16 { .. } => 0xf75f1d741e812869,
+                    Instr::I32Sub { .. } => 0xf095a662a345025f,
+                    Instr::I64Sub { .. } => 0xb251e2585fd105c7,
+                    Instr::I32Mul { .. } => 0xc36cfc74fa61f2b3,
+                    Instr::I64Mul { .. } => 0xe9fe8ad570b71a99,
+                    Instr::I32MulImm16 { .. } => 0x99c04a0680397c59,
+                    Instr::I64MulImm16 { .. } => 0xa461c2db76abc31f,
+                    Instr::I32DivS { .. } => 0xd8e9ed1b036c4299,
+                    Instr::I64DivS { .. } => 0xc18a29741fec7821,
+                    Instr::I32DivU { .. } => 0x98f910b2a2344797,
+                    Instr::I64DivU { .. } => 0xe4e5f443dafb6781,
+                    Instr::I32RemS { .. } => 0x9f03cbda2aa5fa45,
+                    Instr::I64RemS { .. } => 0xccf3ffab51808eaf,
+                    Instr::I32RemU { .. } => 0xc543d9e99bfe04db,
+                    Instr::I64RemU { .. } => 0x9f9e5bd14453abf7,
+                    Instr::I32And { .. } => 0xda40caeb3a552221,
+                    Instr::I32AndEqz { .. } => 0xdae0c4aaf21a2375,
+                    Instr::I32AndEqzImm16 { .. } => 0xe3b2a67a5da4fa6b,
+                    Instr::I32AndImm16 { .. } => 0x8698e382452765f1,
+                    Instr::I64And { .. } => 0xf96e3bc1640f67cd,
+                    Instr::I64AndImm16 { .. } => 0xcb4730c03868c6c9,
+                    Instr::I32Or { .. } => 0xfe54c1a4cc88dbfd,
+                    Instr::I32OrEqz { .. } => 0x81c4ae5533789a77,
+                    Instr::I32OrEqzImm16 { .. } => 0xd5a79e8c5ff0d4f7,
+                    Instr::I32OrImm16 { .. } => 0x907c4d22bec999ad,
+                    Instr::I64Or { .. } => 0xdc758f1076325dcf,
+                    Instr::I64OrImm16 { .. } => 0xcea9b6298da032eb,
+                    Instr::I32Xor { .. } => 0x820cea6beee5132b,
+                    Instr::I32XorEqz { .. } => 0xfb5646a229eba923,
+                    Instr::I32XorEqzImm16 { .. } => 0xa3d2eee0dbef491f,
+                    Instr::I32XorImm16 { .. } => 0xe0802ae028ddf527,
+                    Instr::I64Xor { .. } => 0xcf8b3ddb8044776f,
+                    Instr::I64XorImm16 { .. } => 0xa84e47947f7723ad,
+                    Instr::I32Shl { .. } => 0x997deb70c648fa15,
+                    Instr::I64Shl { .. } => 0x80f706f88d804a25,
+                    Instr::I32ShrU { .. } => 0x949b3946cd09a095,
+                    Instr::I64ShrU { .. } => 0xbc8d8ae8fafe0cb5,
+                    Instr::I32ShrS { .. } => 0xe9925858193a7679,
+                    Instr::I64ShrS { .. } => 0xfb846cd977392cf3,
+                    Instr::I32Rotl { .. } => 0xdfd1ecfe45e3e365,
+                    Instr::I64Rotl { .. } => 0xc2c0280be48f6e2b,
+                    Instr::I32Rotr { .. } => 0xfce450167abfef91,
+                    Instr::I64Rotr { .. } => 0xd35af32013838db5,
+                    Instr::F32Abs { .. } => 0xcd5c2fff391d82cb,
+                    Instr::F64Abs { .. } => 0xc4736057bf6ce827,
+                    Instr::F32Neg { .. } => 0xd366f959bf938435,
+                    Instr::F64Neg { .. } => 0x8c01a158032456c5,
+                    Instr::F32Ceil { .. } => 0xf5684f567a1e5c81,
+                    Instr::F64Ceil { .. } => 0xbc6729b56b5bf64f,
+                    Instr::F32Floor { .. } => 0xc3397446971c7b1b,
+                    Instr::F64Floor { .. } => 0xc21648fabc149443,
+                    Instr::F32Trunc { .. } => 0x930c87d1457a0b2f,
+                    Instr::F64Trunc { .. } => 0xc457947a5515448d,
+                    Instr::F32Nearest { .. } => 0xdcbd8018d58a0133,
+                    Instr::F64Nearest { .. } => 0xe719d229d8dc9d11,
+                    Instr::F32Sqrt { .. } => 0x8e031a9674797f6f,
+                    Instr::F64Sqrt { .. } => 0xede241e1bdbf8add,
+                    Instr::F32Add { .. } => 0xc0246fd5a4fa2569,
+                    Instr::F64Add { .. } => 0xae61b186b8d627b1,
+                    Instr::F32Sub { .. } => 0xf37398a1108c36cb,
+                    Instr::F64Sub { .. } => 0xaaf86176c0dc89f5,
+                    Instr::F32Mul { .. } => 0xbe5eb79b83c0c7b1,
+                    Instr::F64Mul { .. } => 0x9b200d1c1640bf0d,
+                    Instr::F32Div { .. } => 0xd22d29503c878647,
+                    Instr::F64Div { .. } => 0x91b08c54e524bb09,
+                    Instr::F32Min { .. } => 0xf83af276dd4b617f,
+                    Instr::F64Min { .. } => 0xeb5d7d82375f7be7,
+                    Instr::F32Max { .. } => 0x8f4d06f60f1c84fb,
+                    Instr::F64Max { .. } => 0xb24f6877be71ebd5,
+                    Instr::F32Copysign { .. } => 0xec122620e993dfcd,
+                    Instr::F64Copysign { .. } => 0xf27f1850006566c9,
+                    Instr::F32CopysignImm { .. } => 0x94d19450082a4ce9,
+                    Instr::F64CopysignImm { .. } => 0x84b094c8c0503805,
+                    Instr::I32WrapI64 { .. } => 0xd7348da1051ffdf5,
+                    Instr::I32TruncF32S { .. } => 0xa8edf1813c31175b,
+                    Instr::I32TruncF32U { .. } => 0xf980305a8ba3be0f,
+                    Instr::I32TruncF64S { .. } => 0xb982c8f45dcd5731,
+                    Instr::I32TruncF64U { .. } => 0x9ca1670d1e934f45,
+                    Instr::I64TruncF32S { .. } => 0xeb2506c7a7cfe6f7,
+                    Instr::I64TruncF32U { .. } => 0xa230e0381f36668d,
+                    Instr::I64TruncF64S { .. } => 0xce02765ab94df325,
+                    Instr::I64TruncF64U { .. } => 0xb39253799e21a72d,
+                    Instr::I32TruncSatF32S { .. } => 0xa164fb50eec581d3,
+                    Instr::I32TruncSatF32U { .. } => 0xabac89637bdb1d8f,
+                    Instr::I32TruncSatF64S { .. } => 0xe8b8c4421046aedd,
+                    Instr::I32TruncSatF64U { .. } => 0x91c87015a56a944d,
+                    Instr::I64TruncSatF32S { .. } => 0xb909e169382afddd,
+                    Instr::I64TruncSatF32U { .. } => 0xc6f884d2705bf2d3,
+                    Instr::I64TruncSatF64S { .. } => 0xa5e8386963664fa3,
+                    Instr::I64TruncSatF64U { .. } => 0xa43800f9e4975aff,
+                    Instr::I32Extend8S { .. } => 0xdecfc0dc5cb809af,
+                    Instr::I32Extend16S { .. } => 0xcdf6bb7756026125,
+                    Instr::I64Extend8S { .. } => 0xb906176cee2380bf,
+                    Instr::I64Extend16S { .. } => 0xf0382669ed7a55f1,
+                    Instr::I64Extend32S { .. } => 0xb61b2de5652d06e9,
+                    Instr::F32DemoteF64 { .. } => 0xbf82e5dd4495233b,
+                    Instr::F64PromoteF32 { .. } => 0xf42a79d7ed7c17c3,
+                    Instr::F32ConvertI32S { .. } => 0x9e65030287165e29,
+                    Instr::F32ConvertI32U { .. } => 0xe244f0acd2209f0b,
+                    Instr::F32ConvertI64S { .. } => 0xd007d6d9333c7405,
+                    Instr::F32ConvertI64U { .. } => 0xf31a7af87a7b7f61,
+                    Instr::F64ConvertI32S { .. } => 0xbef1a0dfa7540b4d,
+                    Instr::F64ConvertI32U { .. } => 0xa168200e59e18dcd,
+                    Instr::F64ConvertI64S { .. } => 0xb3a2d5946ee565e3,
+                    Instr::F64ConvertI64U { .. } => 0x92ad2f2873e8fbc5,
+                    _ => 0xf360371a61b48ca1,
                 };
                 self.update_runtime_signature(&mut store.inner, instr_prime);
             }
             match instr {
-                Instr::TableIdx(_)
-                | Instr::DataSegmentIdx(_)
-                | Instr::ElementSegmentIdx(_)
-                | Instr::Const32(_)
-                | Instr::I64Const32(_)
-                | Instr::F64Const32(_)
-                | Instr::Register(_)
-                | Instr::Register2(_)
-                | Instr::Register3(_)
-                | Instr::RegisterList(_)
-                | Instr::CallIndirectParams(_)
-                | Instr::CallIndirectParamsImm16(_) => self.invalid_instruction_word()?,
-                Instr::Trap(trap_code) => self.execute_trap(trap_code)?,
-                Instr::ConsumeFuel(block_fuel) => {
-=======
-            match *self.ip.get() {
                 Instr::Trap { trap_code } => self.execute_trap(trap_code)?,
                 Instr::ConsumeFuel { block_fuel } => {
->>>>>>> 35eb6054
                     self.execute_consume_fuel(&mut store.inner, block_fuel)?
                 }
                 Instr::Return => {
@@ -1009,923 +938,6 @@
                 Instr::GlobalSetI64Imm16 { global, input } => {
                     self.execute_global_set_i64imm16(&mut store.inner, global, input)
                 }
-<<<<<<< HEAD
-                Instr::I32Load(instr) => self.execute_i32_load(instr)?,
-                Instr::I32LoadAt(instr) => self.execute_i32_load_at(instr)?,
-                Instr::I32LoadOffset16(instr) => self.execute_i32_load_offset16(instr)?,
-                Instr::I64Load(instr) => self.execute_i64_load(instr)?,
-                Instr::I64LoadAt(instr) => self.execute_i64_load_at(instr)?,
-                Instr::I64LoadOffset16(instr) => self.execute_i64_load_offset16(instr)?,
-                Instr::F32Load(instr) => self.execute_f32_load(instr)?,
-                Instr::F32LoadAt(instr) => self.execute_f32_load_at(instr)?,
-                Instr::F32LoadOffset16(instr) => self.execute_f32_load_offset16(instr)?,
-                Instr::F64Load(instr) => self.execute_f64_load(instr)?,
-                Instr::F64LoadAt(instr) => self.execute_f64_load_at(instr)?,
-                Instr::F64LoadOffset16(instr) => self.execute_f64_load_offset16(instr)?,
-                Instr::I32Load8s(instr) => self.execute_i32_load8_s(instr)?,
-                Instr::I32Load8sAt(instr) => self.execute_i32_load8_s_at(instr)?,
-                Instr::I32Load8sOffset16(instr) => self.execute_i32_load8_s_offset16(instr)?,
-                Instr::I32Load8u(instr) => self.execute_i32_load8_u(instr)?,
-                Instr::I32Load8uAt(instr) => self.execute_i32_load8_u_at(instr)?,
-                Instr::I32Load8uOffset16(instr) => self.execute_i32_load8_u_offset16(instr)?,
-                Instr::I32Load16s(instr) => self.execute_i32_load16_s(instr)?,
-                Instr::I32Load16sAt(instr) => self.execute_i32_load16_s_at(instr)?,
-                Instr::I32Load16sOffset16(instr) => self.execute_i32_load16_s_offset16(instr)?,
-                Instr::I32Load16u(instr) => self.execute_i32_load16_u(instr)?,
-                Instr::I32Load16uAt(instr) => self.execute_i32_load16_u_at(instr)?,
-                Instr::I32Load16uOffset16(instr) => self.execute_i32_load16_u_offset16(instr)?,
-                Instr::I64Load8s(instr) => self.execute_i64_load8_s(instr)?,
-                Instr::I64Load8sAt(instr) => self.execute_i64_load8_s_at(instr)?,
-                Instr::I64Load8sOffset16(instr) => self.execute_i64_load8_s_offset16(instr)?,
-                Instr::I64Load8u(instr) => self.execute_i64_load8_u(instr)?,
-                Instr::I64Load8uAt(instr) => self.execute_i64_load8_u_at(instr)?,
-                Instr::I64Load8uOffset16(instr) => self.execute_i64_load8_u_offset16(instr)?,
-                Instr::I64Load16s(instr) => self.execute_i64_load16_s(instr)?,
-                Instr::I64Load16sAt(instr) => self.execute_i64_load16_s_at(instr)?,
-                Instr::I64Load16sOffset16(instr) => self.execute_i64_load16_s_offset16(instr)?,
-                Instr::I64Load16u(instr) => self.execute_i64_load16_u(instr)?,
-                Instr::I64Load16uAt(instr) => self.execute_i64_load16_u_at(instr)?,
-                Instr::I64Load16uOffset16(instr) => self.execute_i64_load16_u_offset16(instr)?,
-                Instr::I64Load32s(instr) => self.execute_i64_load32_s(instr)?,
-                Instr::I64Load32sAt(instr) => self.execute_i64_load32_s_at(instr)?,
-                Instr::I64Load32sOffset16(instr) => self.execute_i64_load32_s_offset16(instr)?,
-                Instr::I64Load32u(instr) => self.execute_i64_load32_u(instr)?,
-                Instr::I64Load32uAt(instr) => self.execute_i64_load32_u_at(instr)?,
-                Instr::I64Load32uOffset16(instr) => self.execute_i64_load32_u_offset16(instr)?,
-                Instr::I32Store(instr) => self.execute_i32_store(instr)?,
-                Instr::I32StoreOffset16(instr) => self.execute_i32_store_offset16(instr)?,
-                Instr::I32StoreOffset16Imm16(instr) => {
-                    self.execute_i32_store_offset16_imm16(instr)?
-                }
-                Instr::I32StoreAt(instr) => self.execute_i32_store_at(instr)?,
-                Instr::I32StoreAtImm16(instr) => self.execute_i32_store_at_imm16(instr)?,
-                Instr::I32Store8(instr) => self.execute_i32_store8(instr)?,
-                Instr::I32Store8Offset16(instr) => self.execute_i32_store8_offset16(instr)?,
-                Instr::I32Store8Offset16Imm(instr) => {
-                    self.execute_i32_store8_offset16_imm(instr)?
-                }
-                Instr::I32Store8At(instr) => self.execute_i32_store8_at(instr)?,
-                Instr::I32Store8AtImm(instr) => self.execute_i32_store8_at_imm(instr)?,
-                Instr::I32Store16(instr) => self.execute_i32_store16(instr)?,
-                Instr::I32Store16Offset16(instr) => self.execute_i32_store16_offset16(instr)?,
-                Instr::I32Store16Offset16Imm(instr) => {
-                    self.execute_i32_store16_offset16_imm(instr)?
-                }
-                Instr::I32Store16At(instr) => self.execute_i32_store16_at(instr)?,
-                Instr::I32Store16AtImm(instr) => self.execute_i32_store16_at_imm(instr)?,
-                Instr::I64Store(instr) => self.execute_i64_store(instr)?,
-                Instr::I64StoreOffset16(instr) => self.execute_i64_store_offset16(instr)?,
-                Instr::I64StoreOffset16Imm16(instr) => {
-                    self.execute_i64_store_offset16_imm16(instr)?
-                }
-                Instr::I64StoreAt(instr) => self.execute_i64_store_at(instr)?,
-                Instr::I64StoreAtImm16(instr) => self.execute_i64_store_at_imm16(instr)?,
-                Instr::I64Store8(instr) => self.execute_i64_store8(instr)?,
-                Instr::I64Store8Offset16(instr) => self.execute_i64_store8_offset16(instr)?,
-                Instr::I64Store8Offset16Imm(instr) => {
-                    self.execute_i64_store8_offset16_imm(instr)?
-                }
-                Instr::I64Store8At(instr) => self.execute_i64_store8_at(instr)?,
-                Instr::I64Store8AtImm(instr) => self.execute_i64_store8_at_imm(instr)?,
-                Instr::I64Store16(instr) => self.execute_i64_store16(instr)?,
-                Instr::I64Store16Offset16(instr) => self.execute_i64_store16_offset16(instr)?,
-                Instr::I64Store16Offset16Imm(instr) => {
-                    self.execute_i64_store16_offset16_imm(instr)?
-                }
-                Instr::I64Store16At(instr) => self.execute_i64_store16_at(instr)?,
-                Instr::I64Store16AtImm(instr) => self.execute_i64_store16_at_imm(instr)?,
-                Instr::I64Store32(instr) => self.execute_i64_store32(instr)?,
-                Instr::I64Store32Offset16(instr) => self.execute_i64_store32_offset16(instr)?,
-                Instr::I64Store32Offset16Imm16(instr) => {
-                    self.execute_i64_store32_offset16_imm16(instr)?
-                }
-                Instr::I64Store32At(instr) => self.execute_i64_store32_at(instr)?,
-                Instr::I64Store32AtImm16(instr) => self.execute_i64_store32_at_imm16(instr)?,
-                Instr::F32Store(instr) => self.execute_f32_store(instr)?,
-                Instr::F32StoreOffset16(instr) => self.execute_f32_store_offset16(instr)?,
-                Instr::F32StoreAt(instr) => self.execute_f32_store_at(instr)?,
-                Instr::F64Store(instr) => self.execute_f64_store(instr)?,
-                Instr::F64StoreOffset16(instr) => self.execute_f64_store_offset16(instr)?,
-                Instr::F64StoreAt(instr) => self.execute_f64_store_at(instr)?,
-                Instr::I32Eq(instr) => self.execute_i32_eq(
-                    do_update_runtime_signature.then_some(&mut store.inner),
-                    instr,
-                ),
-                Instr::I32EqImm16(instr) => self.execute_i32_eq_imm16(
-                    do_update_runtime_signature.then_some(&mut store.inner),
-                    instr,
-                ),
-                Instr::I32Ne(instr) => self.execute_i32_ne(
-                    do_update_runtime_signature.then_some(&mut store.inner),
-                    instr,
-                ),
-                Instr::I32NeImm16(instr) => self.execute_i32_ne_imm16(
-                    do_update_runtime_signature.then_some(&mut store.inner),
-                    instr,
-                ),
-                Instr::I32LtS(instr) => self.execute_i32_lt_s(
-                    do_update_runtime_signature.then_some(&mut store.inner),
-                    instr,
-                ),
-                Instr::I32LtSImm16(instr) => self.execute_i32_lt_s_imm16(
-                    do_update_runtime_signature.then_some(&mut store.inner),
-                    instr,
-                ),
-                Instr::I32LtU(instr) => self.execute_i32_lt_u(
-                    do_update_runtime_signature.then_some(&mut store.inner),
-                    instr,
-                ),
-                Instr::I32LtUImm16(instr) => self.execute_i32_lt_u_imm16(
-                    do_update_runtime_signature.then_some(&mut store.inner),
-                    instr,
-                ),
-                Instr::I32LeS(instr) => self.execute_i32_le_s(
-                    do_update_runtime_signature.then_some(&mut store.inner),
-                    instr,
-                ),
-                Instr::I32LeSImm16(instr) => self.execute_i32_le_s_imm16(
-                    do_update_runtime_signature.then_some(&mut store.inner),
-                    instr,
-                ),
-                Instr::I32LeU(instr) => self.execute_i32_le_u(
-                    do_update_runtime_signature.then_some(&mut store.inner),
-                    instr,
-                ),
-                Instr::I32LeUImm16(instr) => self.execute_i32_le_u_imm16(
-                    do_update_runtime_signature.then_some(&mut store.inner),
-                    instr,
-                ),
-                Instr::I32GtS(instr) => self.execute_i32_gt_s(
-                    do_update_runtime_signature.then_some(&mut store.inner),
-                    instr,
-                ),
-                Instr::I32GtSImm16(instr) => self.execute_i32_gt_s_imm16(
-                    do_update_runtime_signature.then_some(&mut store.inner),
-                    instr,
-                ),
-                Instr::I32GtU(instr) => self.execute_i32_gt_u(
-                    do_update_runtime_signature.then_some(&mut store.inner),
-                    instr,
-                ),
-                Instr::I32GtUImm16(instr) => self.execute_i32_gt_u_imm16(
-                    do_update_runtime_signature.then_some(&mut store.inner),
-                    instr,
-                ),
-                Instr::I32GeS(instr) => self.execute_i32_ge_s(
-                    do_update_runtime_signature.then_some(&mut store.inner),
-                    instr,
-                ),
-                Instr::I32GeSImm16(instr) => self.execute_i32_ge_s_imm16(
-                    do_update_runtime_signature.then_some(&mut store.inner),
-                    instr,
-                ),
-                Instr::I32GeU(instr) => self.execute_i32_ge_u(
-                    do_update_runtime_signature.then_some(&mut store.inner),
-                    instr,
-                ),
-                Instr::I32GeUImm16(instr) => self.execute_i32_ge_u_imm16(
-                    do_update_runtime_signature.then_some(&mut store.inner),
-                    instr,
-                ),
-                Instr::I64Eq(instr) => self.execute_i64_eq(
-                    do_update_runtime_signature.then_some(&mut store.inner),
-                    instr,
-                ),
-                Instr::I64EqImm16(instr) => self.execute_i64_eq_imm16(
-                    do_update_runtime_signature.then_some(&mut store.inner),
-                    instr,
-                ),
-                Instr::I64Ne(instr) => self.execute_i64_ne(
-                    do_update_runtime_signature.then_some(&mut store.inner),
-                    instr,
-                ),
-                Instr::I64NeImm16(instr) => self.execute_i64_ne_imm16(
-                    do_update_runtime_signature.then_some(&mut store.inner),
-                    instr,
-                ),
-                Instr::I64LtS(instr) => self.execute_i64_lt_s(
-                    do_update_runtime_signature.then_some(&mut store.inner),
-                    instr,
-                ),
-                Instr::I64LtSImm16(instr) => self.execute_i64_lt_s_imm16(
-                    do_update_runtime_signature.then_some(&mut store.inner),
-                    instr,
-                ),
-                Instr::I64LtU(instr) => self.execute_i64_lt_u(
-                    do_update_runtime_signature.then_some(&mut store.inner),
-                    instr,
-                ),
-                Instr::I64LtUImm16(instr) => self.execute_i64_lt_u_imm16(
-                    do_update_runtime_signature.then_some(&mut store.inner),
-                    instr,
-                ),
-                Instr::I64LeS(instr) => self.execute_i64_le_s(
-                    do_update_runtime_signature.then_some(&mut store.inner),
-                    instr,
-                ),
-                Instr::I64LeSImm16(instr) => self.execute_i64_le_s_imm16(
-                    do_update_runtime_signature.then_some(&mut store.inner),
-                    instr,
-                ),
-                Instr::I64LeU(instr) => self.execute_i64_le_u(
-                    do_update_runtime_signature.then_some(&mut store.inner),
-                    instr,
-                ),
-                Instr::I64LeUImm16(instr) => self.execute_i64_le_u_imm16(
-                    do_update_runtime_signature.then_some(&mut store.inner),
-                    instr,
-                ),
-                Instr::I64GtS(instr) => self.execute_i64_gt_s(
-                    do_update_runtime_signature.then_some(&mut store.inner),
-                    instr,
-                ),
-                Instr::I64GtSImm16(instr) => self.execute_i64_gt_s_imm16(
-                    do_update_runtime_signature.then_some(&mut store.inner),
-                    instr,
-                ),
-                Instr::I64GtU(instr) => self.execute_i64_gt_u(
-                    do_update_runtime_signature.then_some(&mut store.inner),
-                    instr,
-                ),
-                Instr::I64GtUImm16(instr) => self.execute_i64_gt_u_imm16(
-                    do_update_runtime_signature.then_some(&mut store.inner),
-                    instr,
-                ),
-                Instr::I64GeS(instr) => self.execute_i64_ge_s(
-                    do_update_runtime_signature.then_some(&mut store.inner),
-                    instr,
-                ),
-                Instr::I64GeSImm16(instr) => self.execute_i64_ge_s_imm16(
-                    do_update_runtime_signature.then_some(&mut store.inner),
-                    instr,
-                ),
-                Instr::I64GeU(instr) => self.execute_i64_ge_u(
-                    do_update_runtime_signature.then_some(&mut store.inner),
-                    instr,
-                ),
-                Instr::I64GeUImm16(instr) => self.execute_i64_ge_u_imm16(
-                    do_update_runtime_signature.then_some(&mut store.inner),
-                    instr,
-                ),
-                Instr::F32Eq(instr) => self.execute_f32_eq(
-                    do_update_runtime_signature.then_some(&mut store.inner),
-                    instr,
-                ),
-                Instr::F32Ne(instr) => self.execute_f32_ne(
-                    do_update_runtime_signature.then_some(&mut store.inner),
-                    instr,
-                ),
-                Instr::F32Lt(instr) => self.execute_f32_lt(
-                    do_update_runtime_signature.then_some(&mut store.inner),
-                    instr,
-                ),
-                Instr::F32Le(instr) => self.execute_f32_le(
-                    do_update_runtime_signature.then_some(&mut store.inner),
-                    instr,
-                ),
-                Instr::F32Gt(instr) => self.execute_f32_gt(
-                    do_update_runtime_signature.then_some(&mut store.inner),
-                    instr,
-                ),
-                Instr::F32Ge(instr) => self.execute_f32_ge(
-                    do_update_runtime_signature.then_some(&mut store.inner),
-                    instr,
-                ),
-                Instr::F64Eq(instr) => self.execute_f64_eq(
-                    do_update_runtime_signature.then_some(&mut store.inner),
-                    instr,
-                ),
-                Instr::F64Ne(instr) => self.execute_f64_ne(
-                    do_update_runtime_signature.then_some(&mut store.inner),
-                    instr,
-                ),
-                Instr::F64Lt(instr) => self.execute_f64_lt(
-                    do_update_runtime_signature.then_some(&mut store.inner),
-                    instr,
-                ),
-                Instr::F64Le(instr) => self.execute_f64_le(
-                    do_update_runtime_signature.then_some(&mut store.inner),
-                    instr,
-                ),
-                Instr::F64Gt(instr) => self.execute_f64_gt(
-                    do_update_runtime_signature.then_some(&mut store.inner),
-                    instr,
-                ),
-                Instr::F64Ge(instr) => self.execute_f64_ge(
-                    do_update_runtime_signature.then_some(&mut store.inner),
-                    instr,
-                ),
-                Instr::I32Clz(instr) => self.execute_i32_clz(
-                    do_update_runtime_signature.then_some(&mut store.inner),
-                    instr,
-                ),
-                Instr::I32Ctz(instr) => self.execute_i32_ctz(
-                    do_update_runtime_signature.then_some(&mut store.inner),
-                    instr,
-                ),
-                Instr::I32Popcnt(instr) => self.execute_i32_popcnt(
-                    do_update_runtime_signature.then_some(&mut store.inner),
-                    instr,
-                ),
-                Instr::I32Add(instr) => self.execute_i32_add(
-                    do_update_runtime_signature.then_some(&mut store.inner),
-                    instr,
-                ),
-                Instr::I32AddImm16(instr) => self.execute_i32_add_imm16(
-                    do_update_runtime_signature.then_some(&mut store.inner),
-                    instr,
-                ),
-                Instr::I32Sub(instr) => self.execute_i32_sub(
-                    do_update_runtime_signature.then_some(&mut store.inner),
-                    instr,
-                ),
-                Instr::I32SubImm16Rev(instr) => self.execute_i32_sub_imm16_rev(
-                    do_update_runtime_signature.then_some(&mut store.inner),
-                    instr,
-                ),
-                Instr::I32Mul(instr) => self.execute_i32_mul(
-                    do_update_runtime_signature.then_some(&mut store.inner),
-                    instr,
-                ),
-                Instr::I32MulImm16(instr) => self.execute_i32_mul_imm16(
-                    do_update_runtime_signature.then_some(&mut store.inner),
-                    instr,
-                ),
-                Instr::I32DivS(instr) => self.execute_i32_div_s(
-                    do_update_runtime_signature.then_some(&mut store.inner),
-                    instr,
-                )?,
-                Instr::I32DivSImm16(instr) => self.execute_i32_div_s_imm16(
-                    do_update_runtime_signature.then_some(&mut store.inner),
-                    instr,
-                )?,
-                Instr::I32DivSImm16Rev(instr) => self.execute_i32_div_s_imm16_rev(
-                    do_update_runtime_signature.then_some(&mut store.inner),
-                    instr,
-                )?,
-                Instr::I32DivU(instr) => self.execute_i32_div_u(
-                    do_update_runtime_signature.then_some(&mut store.inner),
-                    instr,
-                )?,
-                Instr::I32DivUImm16(instr) => self.execute_i32_div_u_imm16(
-                    do_update_runtime_signature.then_some(&mut store.inner),
-                    instr,
-                ),
-                Instr::I32DivUImm16Rev(instr) => self.execute_i32_div_u_imm16_rev(
-                    do_update_runtime_signature.then_some(&mut store.inner),
-                    instr,
-                )?,
-                Instr::I32RemS(instr) => self.execute_i32_rem_s(
-                    do_update_runtime_signature.then_some(&mut store.inner),
-                    instr,
-                )?,
-                Instr::I32RemSImm16(instr) => self.execute_i32_rem_s_imm16(
-                    do_update_runtime_signature.then_some(&mut store.inner),
-                    instr,
-                )?,
-                Instr::I32RemSImm16Rev(instr) => self.execute_i32_rem_s_imm16_rev(
-                    do_update_runtime_signature.then_some(&mut store.inner),
-                    instr,
-                )?,
-                Instr::I32RemU(instr) => self.execute_i32_rem_u(
-                    do_update_runtime_signature.then_some(&mut store.inner),
-                    instr,
-                )?,
-                Instr::I32RemUImm16(instr) => self.execute_i32_rem_u_imm16(
-                    do_update_runtime_signature.then_some(&mut store.inner),
-                    instr,
-                ),
-                Instr::I32RemUImm16Rev(instr) => self.execute_i32_rem_u_imm16_rev(
-                    do_update_runtime_signature.then_some(&mut store.inner),
-                    instr,
-                )?,
-                Instr::I32And(instr) => self.execute_i32_and(
-                    do_update_runtime_signature.then_some(&mut store.inner),
-                    instr,
-                ),
-                Instr::I32AndEqz(instr) => self.execute_i32_and_eqz(
-                    do_update_runtime_signature.then_some(&mut store.inner),
-                    instr,
-                ),
-                Instr::I32AndEqzImm16(instr) => self.execute_i32_and_eqz_imm16(
-                    do_update_runtime_signature.then_some(&mut store.inner),
-                    instr,
-                ),
-                Instr::I32AndImm16(instr) => self.execute_i32_and_imm16(
-                    do_update_runtime_signature.then_some(&mut store.inner),
-                    instr,
-                ),
-                Instr::I32Or(instr) => self.execute_i32_or(
-                    do_update_runtime_signature.then_some(&mut store.inner),
-                    instr,
-                ),
-                Instr::I32OrEqz(instr) => self.execute_i32_or_eqz(
-                    do_update_runtime_signature.then_some(&mut store.inner),
-                    instr,
-                ),
-                Instr::I32OrEqzImm16(instr) => self.execute_i32_or_eqz_imm16(
-                    do_update_runtime_signature.then_some(&mut store.inner),
-                    instr,
-                ),
-                Instr::I32OrImm16(instr) => self.execute_i32_or_imm16(
-                    do_update_runtime_signature.then_some(&mut store.inner),
-                    instr,
-                ),
-                Instr::I32Xor(instr) => self.execute_i32_xor(
-                    do_update_runtime_signature.then_some(&mut store.inner),
-                    instr,
-                ),
-                Instr::I32XorEqz(instr) => self.execute_i32_xor_eqz(
-                    do_update_runtime_signature.then_some(&mut store.inner),
-                    instr,
-                ),
-                Instr::I32XorEqzImm16(instr) => self.execute_i32_xor_eqz_imm16(
-                    do_update_runtime_signature.then_some(&mut store.inner),
-                    instr,
-                ),
-                Instr::I32XorImm16(instr) => self.execute_i32_xor_imm16(
-                    do_update_runtime_signature.then_some(&mut store.inner),
-                    instr,
-                ),
-                Instr::I32Shl(instr) => self.execute_i32_shl(
-                    do_update_runtime_signature.then_some(&mut store.inner),
-                    instr,
-                ),
-                Instr::I32ShlImm(instr) => self.execute_i32_shl_imm(
-                    do_update_runtime_signature.then_some(&mut store.inner),
-                    instr,
-                ),
-                Instr::I32ShlImm16Rev(instr) => self.execute_i32_shl_imm16_rev(
-                    do_update_runtime_signature.then_some(&mut store.inner),
-                    instr,
-                ),
-                Instr::I32ShrU(instr) => self.execute_i32_shr_u(
-                    do_update_runtime_signature.then_some(&mut store.inner),
-                    instr,
-                ),
-                Instr::I32ShrUImm(instr) => self.execute_i32_shr_u_imm(
-                    do_update_runtime_signature.then_some(&mut store.inner),
-                    instr,
-                ),
-                Instr::I32ShrUImm16Rev(instr) => self.execute_i32_shr_u_imm16_rev(
-                    do_update_runtime_signature.then_some(&mut store.inner),
-                    instr,
-                ),
-                Instr::I32ShrS(instr) => self.execute_i32_shr_s(
-                    do_update_runtime_signature.then_some(&mut store.inner),
-                    instr,
-                ),
-                Instr::I32ShrSImm(instr) => self.execute_i32_shr_s_imm(
-                    do_update_runtime_signature.then_some(&mut store.inner),
-                    instr,
-                ),
-                Instr::I32ShrSImm16Rev(instr) => self.execute_i32_shr_s_imm16_rev(
-                    do_update_runtime_signature.then_some(&mut store.inner),
-                    instr,
-                ),
-                Instr::I32Rotl(instr) => self.execute_i32_rotl(
-                    do_update_runtime_signature.then_some(&mut store.inner),
-                    instr,
-                ),
-                Instr::I32RotlImm(instr) => self.execute_i32_rotl_imm(
-                    do_update_runtime_signature.then_some(&mut store.inner),
-                    instr,
-                ),
-                Instr::I32RotlImm16Rev(instr) => self.execute_i32_rotl_imm16_rev(
-                    do_update_runtime_signature.then_some(&mut store.inner),
-                    instr,
-                ),
-                Instr::I32Rotr(instr) => self.execute_i32_rotr(
-                    do_update_runtime_signature.then_some(&mut store.inner),
-                    instr,
-                ),
-                Instr::I32RotrImm(instr) => self.execute_i32_rotr_imm(
-                    do_update_runtime_signature.then_some(&mut store.inner),
-                    instr,
-                ),
-                Instr::I32RotrImm16Rev(instr) => self.execute_i32_rotr_imm16_rev(
-                    do_update_runtime_signature.then_some(&mut store.inner),
-                    instr,
-                ),
-                Instr::I64Clz(instr) => self.execute_i64_clz(
-                    do_update_runtime_signature.then_some(&mut store.inner),
-                    instr,
-                ),
-                Instr::I64Ctz(instr) => self.execute_i64_ctz(
-                    do_update_runtime_signature.then_some(&mut store.inner),
-                    instr,
-                ),
-                Instr::I64Popcnt(instr) => self.execute_i64_popcnt(
-                    do_update_runtime_signature.then_some(&mut store.inner),
-                    instr,
-                ),
-                Instr::I64Add(instr) => self.execute_i64_add(
-                    do_update_runtime_signature.then_some(&mut store.inner),
-                    instr,
-                ),
-                Instr::I64AddImm16(instr) => self.execute_i64_add_imm16(
-                    do_update_runtime_signature.then_some(&mut store.inner),
-                    instr,
-                ),
-                Instr::I64Sub(instr) => self.execute_i64_sub(
-                    do_update_runtime_signature.then_some(&mut store.inner),
-                    instr,
-                ),
-                Instr::I64SubImm16Rev(instr) => self.execute_i64_sub_imm16_rev(
-                    do_update_runtime_signature.then_some(&mut store.inner),
-                    instr,
-                ),
-                Instr::I64Mul(instr) => self.execute_i64_mul(
-                    do_update_runtime_signature.then_some(&mut store.inner),
-                    instr,
-                ),
-                Instr::I64MulImm16(instr) => self.execute_i64_mul_imm16(
-                    do_update_runtime_signature.then_some(&mut store.inner),
-                    instr,
-                ),
-                Instr::I64DivS(instr) => self.execute_i64_div_s(
-                    do_update_runtime_signature.then_some(&mut store.inner),
-                    instr,
-                )?,
-                Instr::I64DivSImm16(instr) => self.execute_i64_div_s_imm16(
-                    do_update_runtime_signature.then_some(&mut store.inner),
-                    instr,
-                )?,
-                Instr::I64DivSImm16Rev(instr) => self.execute_i64_div_s_imm16_rev(
-                    do_update_runtime_signature.then_some(&mut store.inner),
-                    instr,
-                )?,
-                Instr::I64DivU(instr) => self.execute_i64_div_u(
-                    do_update_runtime_signature.then_some(&mut store.inner),
-                    instr,
-                )?,
-                Instr::I64DivUImm16(instr) => self.execute_i64_div_u_imm16(
-                    do_update_runtime_signature.then_some(&mut store.inner),
-                    instr,
-                ),
-                Instr::I64DivUImm16Rev(instr) => self.execute_i64_div_u_imm16_rev(
-                    do_update_runtime_signature.then_some(&mut store.inner),
-                    instr,
-                )?,
-                Instr::I64RemS(instr) => self.execute_i64_rem_s(
-                    do_update_runtime_signature.then_some(&mut store.inner),
-                    instr,
-                )?,
-                Instr::I64RemSImm16(instr) => self.execute_i64_rem_s_imm16(
-                    do_update_runtime_signature.then_some(&mut store.inner),
-                    instr,
-                )?,
-                Instr::I64RemSImm16Rev(instr) => self.execute_i64_rem_s_imm16_rev(
-                    do_update_runtime_signature.then_some(&mut store.inner),
-                    instr,
-                )?,
-                Instr::I64RemU(instr) => self.execute_i64_rem_u(
-                    do_update_runtime_signature.then_some(&mut store.inner),
-                    instr,
-                )?,
-                Instr::I64RemUImm16(instr) => self.execute_i64_rem_u_imm16(
-                    do_update_runtime_signature.then_some(&mut store.inner),
-                    instr,
-                ),
-                Instr::I64RemUImm16Rev(instr) => self.execute_i64_rem_u_imm16_rev(
-                    do_update_runtime_signature.then_some(&mut store.inner),
-                    instr,
-                )?,
-                Instr::I64And(instr) => self.execute_i64_and(
-                    do_update_runtime_signature.then_some(&mut store.inner),
-                    instr,
-                ),
-                Instr::I64AndImm16(instr) => self.execute_i64_and_imm16(
-                    do_update_runtime_signature.then_some(&mut store.inner),
-                    instr,
-                ),
-                Instr::I64Or(instr) => self.execute_i64_or(
-                    do_update_runtime_signature.then_some(&mut store.inner),
-                    instr,
-                ),
-                Instr::I64OrImm16(instr) => self.execute_i64_or_imm16(
-                    do_update_runtime_signature.then_some(&mut store.inner),
-                    instr,
-                ),
-                Instr::I64Xor(instr) => self.execute_i64_xor(
-                    do_update_runtime_signature.then_some(&mut store.inner),
-                    instr,
-                ),
-                Instr::I64XorImm16(instr) => self.execute_i64_xor_imm16(
-                    do_update_runtime_signature.then_some(&mut store.inner),
-                    instr,
-                ),
-                Instr::I64Shl(instr) => self.execute_i64_shl(
-                    do_update_runtime_signature.then_some(&mut store.inner),
-                    instr,
-                ),
-                Instr::I64ShlImm(instr) => self.execute_i64_shl_imm(
-                    do_update_runtime_signature.then_some(&mut store.inner),
-                    instr,
-                ),
-                Instr::I64ShlImm16Rev(instr) => self.execute_i64_shl_imm16_rev(
-                    do_update_runtime_signature.then_some(&mut store.inner),
-                    instr,
-                ),
-                Instr::I64ShrU(instr) => self.execute_i64_shr_u(
-                    do_update_runtime_signature.then_some(&mut store.inner),
-                    instr,
-                ),
-                Instr::I64ShrUImm(instr) => self.execute_i64_shr_u_imm(
-                    do_update_runtime_signature.then_some(&mut store.inner),
-                    instr,
-                ),
-                Instr::I64ShrUImm16Rev(instr) => self.execute_i64_shr_u_imm16_rev(
-                    do_update_runtime_signature.then_some(&mut store.inner),
-                    instr,
-                ),
-                Instr::I64ShrS(instr) => self.execute_i64_shr_s(
-                    do_update_runtime_signature.then_some(&mut store.inner),
-                    instr,
-                ),
-                Instr::I64ShrSImm(instr) => self.execute_i64_shr_s_imm(
-                    do_update_runtime_signature.then_some(&mut store.inner),
-                    instr,
-                ),
-                Instr::I64ShrSImm16Rev(instr) => self.execute_i64_shr_s_imm16_rev(
-                    do_update_runtime_signature.then_some(&mut store.inner),
-                    instr,
-                ),
-                Instr::I64Rotl(instr) => self.execute_i64_rotl(
-                    do_update_runtime_signature.then_some(&mut store.inner),
-                    instr,
-                ),
-                Instr::I64RotlImm(instr) => self.execute_i64_rotl_imm(
-                    do_update_runtime_signature.then_some(&mut store.inner),
-                    instr,
-                ),
-                Instr::I64RotlImm16Rev(instr) => self.execute_i64_rotl_imm16_rev(
-                    do_update_runtime_signature.then_some(&mut store.inner),
-                    instr,
-                ),
-                Instr::I64Rotr(instr) => self.execute_i64_rotr(
-                    do_update_runtime_signature.then_some(&mut store.inner),
-                    instr,
-                ),
-                Instr::I64RotrImm(instr) => self.execute_i64_rotr_imm(
-                    do_update_runtime_signature.then_some(&mut store.inner),
-                    instr,
-                ),
-                Instr::I64RotrImm16Rev(instr) => self.execute_i64_rotr_imm16_rev(
-                    do_update_runtime_signature.then_some(&mut store.inner),
-                    instr,
-                ),
-                Instr::I32WrapI64(instr) => self.execute_i32_wrap_i64(
-                    do_update_runtime_signature.then_some(&mut store.inner),
-                    instr,
-                ),
-                Instr::I64ExtendI32S(instr) => self.execute_i64_extend_i32_s(
-                    do_update_runtime_signature.then_some(&mut store.inner),
-                    instr,
-                ),
-                Instr::I64ExtendI32U(instr) => self.execute_i64_extend_i32_u(
-                    do_update_runtime_signature.then_some(&mut store.inner),
-                    instr,
-                ),
-                Instr::I32Extend8S(instr) => self.execute_i32_extend8_s(
-                    do_update_runtime_signature.then_some(&mut store.inner),
-                    instr,
-                ),
-                Instr::I32Extend16S(instr) => self.execute_i32_extend16_s(
-                    do_update_runtime_signature.then_some(&mut store.inner),
-                    instr,
-                ),
-                Instr::I64Extend8S(instr) => self.execute_i64_extend8_s(
-                    do_update_runtime_signature.then_some(&mut store.inner),
-                    instr,
-                ),
-                Instr::I64Extend16S(instr) => self.execute_i64_extend16_s(
-                    do_update_runtime_signature.then_some(&mut store.inner),
-                    instr,
-                ),
-                Instr::I64Extend32S(instr) => self.execute_i64_extend32_s(
-                    do_update_runtime_signature.then_some(&mut store.inner),
-                    instr,
-                ),
-                Instr::F32Abs(instr) => self.execute_f32_abs(
-                    do_update_runtime_signature.then_some(&mut store.inner),
-                    instr,
-                ),
-                Instr::F32Neg(instr) => self.execute_f32_neg(
-                    do_update_runtime_signature.then_some(&mut store.inner),
-                    instr,
-                ),
-                Instr::F32Ceil(instr) => self.execute_f32_ceil(
-                    do_update_runtime_signature.then_some(&mut store.inner),
-                    instr,
-                ),
-                Instr::F32Floor(instr) => self.execute_f32_floor(
-                    do_update_runtime_signature.then_some(&mut store.inner),
-                    instr,
-                ),
-                Instr::F32Trunc(instr) => self.execute_f32_trunc(
-                    do_update_runtime_signature.then_some(&mut store.inner),
-                    instr,
-                ),
-                Instr::F32Nearest(instr) => self.execute_f32_nearest(
-                    do_update_runtime_signature.then_some(&mut store.inner),
-                    instr,
-                ),
-                Instr::F32Sqrt(instr) => self.execute_f32_sqrt(
-                    do_update_runtime_signature.then_some(&mut store.inner),
-                    instr,
-                ),
-                Instr::F32Add(instr) => self.execute_f32_add(
-                    do_update_runtime_signature.then_some(&mut store.inner),
-                    instr,
-                ),
-                Instr::F32Sub(instr) => self.execute_f32_sub(
-                    do_update_runtime_signature.then_some(&mut store.inner),
-                    instr,
-                ),
-                Instr::F32Mul(instr) => self.execute_f32_mul(
-                    do_update_runtime_signature.then_some(&mut store.inner),
-                    instr,
-                ),
-                Instr::F32Div(instr) => self.execute_f32_div(
-                    do_update_runtime_signature.then_some(&mut store.inner),
-                    instr,
-                ),
-                Instr::F32Min(instr) => self.execute_f32_min(
-                    do_update_runtime_signature.then_some(&mut store.inner),
-                    instr,
-                ),
-                Instr::F32Max(instr) => self.execute_f32_max(
-                    do_update_runtime_signature.then_some(&mut store.inner),
-                    instr,
-                ),
-                Instr::F32Copysign(instr) => self.execute_f32_copysign(
-                    do_update_runtime_signature.then_some(&mut store.inner),
-                    instr,
-                ),
-                Instr::F32CopysignImm(instr) => self.execute_f32_copysign_imm(instr),
-                Instr::F64Abs(instr) => self.execute_f64_abs(
-                    do_update_runtime_signature.then_some(&mut store.inner),
-                    instr,
-                ),
-                Instr::F64Neg(instr) => self.execute_f64_neg(
-                    do_update_runtime_signature.then_some(&mut store.inner),
-                    instr,
-                ),
-                Instr::F64Ceil(instr) => self.execute_f64_ceil(
-                    do_update_runtime_signature.then_some(&mut store.inner),
-                    instr,
-                ),
-                Instr::F64Floor(instr) => self.execute_f64_floor(
-                    do_update_runtime_signature.then_some(&mut store.inner),
-                    instr,
-                ),
-                Instr::F64Trunc(instr) => self.execute_f64_trunc(
-                    do_update_runtime_signature.then_some(&mut store.inner),
-                    instr,
-                ),
-                Instr::F64Nearest(instr) => self.execute_f64_nearest(
-                    do_update_runtime_signature.then_some(&mut store.inner),
-                    instr,
-                ),
-                Instr::F64Sqrt(instr) => self.execute_f64_sqrt(
-                    do_update_runtime_signature.then_some(&mut store.inner),
-                    instr,
-                ),
-                Instr::F64Add(instr) => self.execute_f64_add(
-                    do_update_runtime_signature.then_some(&mut store.inner),
-                    instr,
-                ),
-                Instr::F64Sub(instr) => self.execute_f64_sub(
-                    do_update_runtime_signature.then_some(&mut store.inner),
-                    instr,
-                ),
-                Instr::F64Mul(instr) => self.execute_f64_mul(
-                    do_update_runtime_signature.then_some(&mut store.inner),
-                    instr,
-                ),
-                Instr::F64Div(instr) => self.execute_f64_div(
-                    do_update_runtime_signature.then_some(&mut store.inner),
-                    instr,
-                ),
-                Instr::F64Min(instr) => self.execute_f64_min(
-                    do_update_runtime_signature.then_some(&mut store.inner),
-                    instr,
-                ),
-                Instr::F64Max(instr) => self.execute_f64_max(
-                    do_update_runtime_signature.then_some(&mut store.inner),
-                    instr,
-                ),
-                Instr::F64Copysign(instr) => self.execute_f64_copysign(
-                    do_update_runtime_signature.then_some(&mut store.inner),
-                    instr,
-                ),
-                Instr::F64CopysignImm(instr) => self.execute_f64_copysign_imm(instr),
-                Instr::I32TruncF32S(instr) => self.execute_i32_trunc_f32_s(
-                    do_update_runtime_signature.then_some(&mut store.inner),
-                    instr,
-                )?,
-                Instr::I32TruncF32U(instr) => self.execute_i32_trunc_f32_u(
-                    do_update_runtime_signature.then_some(&mut store.inner),
-                    instr,
-                )?,
-                Instr::I32TruncF64S(instr) => self.execute_i32_trunc_f64_s(
-                    do_update_runtime_signature.then_some(&mut store.inner),
-                    instr,
-                )?,
-                Instr::I32TruncF64U(instr) => self.execute_i32_trunc_f64_u(
-                    do_update_runtime_signature.then_some(&mut store.inner),
-                    instr,
-                )?,
-                Instr::I64TruncF32S(instr) => self.execute_i64_trunc_f32_s(
-                    do_update_runtime_signature.then_some(&mut store.inner),
-                    instr,
-                )?,
-                Instr::I64TruncF32U(instr) => self.execute_i64_trunc_f32_u(
-                    do_update_runtime_signature.then_some(&mut store.inner),
-                    instr,
-                )?,
-                Instr::I64TruncF64S(instr) => self.execute_i64_trunc_f64_s(
-                    do_update_runtime_signature.then_some(&mut store.inner),
-                    instr,
-                )?,
-                Instr::I64TruncF64U(instr) => self.execute_i64_trunc_f64_u(
-                    do_update_runtime_signature.then_some(&mut store.inner),
-                    instr,
-                )?,
-                Instr::I32TruncSatF32S(instr) => self.execute_i32_trunc_sat_f32_s(
-                    do_update_runtime_signature.then_some(&mut store.inner),
-                    instr,
-                ),
-                Instr::I32TruncSatF32U(instr) => self.execute_i32_trunc_sat_f32_u(
-                    do_update_runtime_signature.then_some(&mut store.inner),
-                    instr,
-                ),
-                Instr::I32TruncSatF64S(instr) => self.execute_i32_trunc_sat_f64_s(
-                    do_update_runtime_signature.then_some(&mut store.inner),
-                    instr,
-                ),
-                Instr::I32TruncSatF64U(instr) => self.execute_i32_trunc_sat_f64_u(
-                    do_update_runtime_signature.then_some(&mut store.inner),
-                    instr,
-                ),
-                Instr::I64TruncSatF32S(instr) => self.execute_i64_trunc_sat_f32_s(
-                    do_update_runtime_signature.then_some(&mut store.inner),
-                    instr,
-                ),
-                Instr::I64TruncSatF32U(instr) => self.execute_i64_trunc_sat_f32_u(
-                    do_update_runtime_signature.then_some(&mut store.inner),
-                    instr,
-                ),
-                Instr::I64TruncSatF64S(instr) => self.execute_i64_trunc_sat_f64_s(
-                    do_update_runtime_signature.then_some(&mut store.inner),
-                    instr,
-                ),
-                Instr::I64TruncSatF64U(instr) => self.execute_i64_trunc_sat_f64_u(
-                    do_update_runtime_signature.then_some(&mut store.inner),
-                    instr,
-                ),
-                Instr::F32DemoteF64(instr) => self.execute_f32_demote_f64(
-                    do_update_runtime_signature.then_some(&mut store.inner),
-                    instr,
-                ),
-                Instr::F64PromoteF32(instr) => self.execute_f64_promote_f32(
-                    do_update_runtime_signature.then_some(&mut store.inner),
-                    instr,
-                ),
-                Instr::F32ConvertI32S(instr) => self.execute_f32_convert_i32_s(
-                    do_update_runtime_signature.then_some(&mut store.inner),
-                    instr,
-                ),
-                Instr::F32ConvertI32U(instr) => self.execute_f32_convert_i32_u(
-                    do_update_runtime_signature.then_some(&mut store.inner),
-                    instr,
-                ),
-                Instr::F32ConvertI64S(instr) => self.execute_f32_convert_i64_s(
-                    do_update_runtime_signature.then_some(&mut store.inner),
-                    instr,
-                ),
-                Instr::F32ConvertI64U(instr) => self.execute_f32_convert_i64_u(
-                    do_update_runtime_signature.then_some(&mut store.inner),
-                    instr,
-                ),
-                Instr::F64ConvertI32S(instr) => self.execute_f64_convert_i32_s(
-                    do_update_runtime_signature.then_some(&mut store.inner),
-                    instr,
-                ),
-                Instr::F64ConvertI32U(instr) => self.execute_f64_convert_i32_u(
-                    do_update_runtime_signature.then_some(&mut store.inner),
-                    instr,
-                ),
-                Instr::F64ConvertI64S(instr) => self.execute_f64_convert_i64_s(
-                    do_update_runtime_signature.then_some(&mut store.inner),
-                    instr,
-                ),
-                Instr::F64ConvertI64U(instr) => self.execute_f64_convert_i64_u(
-                    do_update_runtime_signature.then_some(&mut store.inner),
-                    instr,
-                ),
-=======
                 Instr::I32Load { result, memory } => {
                     self.execute_i32_load(&store.inner, result, memory)?
                 }
@@ -2224,399 +1236,1178 @@
                 Instr::F64StoreAt { address, value } => {
                     self.execute_f64_store_at(&mut store.inner, address, value)?
                 }
-                Instr::I32Eq { result, lhs, rhs } => self.execute_i32_eq(result, lhs, rhs),
-                Instr::I32EqImm16 { result, lhs, rhs } => {
-                    self.execute_i32_eq_imm16(result, lhs, rhs)
-                }
-                Instr::I32Ne { result, lhs, rhs } => self.execute_i32_ne(result, lhs, rhs),
-                Instr::I32NeImm16 { result, lhs, rhs } => {
-                    self.execute_i32_ne_imm16(result, lhs, rhs)
-                }
-                Instr::I32LtS { result, lhs, rhs } => self.execute_i32_lt_s(result, lhs, rhs),
-                Instr::I32LtSImm16 { result, lhs, rhs } => {
-                    self.execute_i32_lt_s_imm16(result, lhs, rhs)
-                }
-                Instr::I32LtU { result, lhs, rhs } => self.execute_i32_lt_u(result, lhs, rhs),
-                Instr::I32LtUImm16 { result, lhs, rhs } => {
-                    self.execute_i32_lt_u_imm16(result, lhs, rhs)
-                }
-                Instr::I32LeS { result, lhs, rhs } => self.execute_i32_le_s(result, lhs, rhs),
-                Instr::I32LeSImm16 { result, lhs, rhs } => {
-                    self.execute_i32_le_s_imm16(result, lhs, rhs)
-                }
-                Instr::I32LeU { result, lhs, rhs } => self.execute_i32_le_u(result, lhs, rhs),
-                Instr::I32LeUImm16 { result, lhs, rhs } => {
-                    self.execute_i32_le_u_imm16(result, lhs, rhs)
-                }
-                Instr::I32GtS { result, lhs, rhs } => self.execute_i32_gt_s(result, lhs, rhs),
-                Instr::I32GtSImm16 { result, lhs, rhs } => {
-                    self.execute_i32_gt_s_imm16(result, lhs, rhs)
-                }
-                Instr::I32GtU { result, lhs, rhs } => self.execute_i32_gt_u(result, lhs, rhs),
-                Instr::I32GtUImm16 { result, lhs, rhs } => {
-                    self.execute_i32_gt_u_imm16(result, lhs, rhs)
-                }
-                Instr::I32GeS { result, lhs, rhs } => self.execute_i32_ge_s(result, lhs, rhs),
-                Instr::I32GeSImm16 { result, lhs, rhs } => {
-                    self.execute_i32_ge_s_imm16(result, lhs, rhs)
-                }
-                Instr::I32GeU { result, lhs, rhs } => self.execute_i32_ge_u(result, lhs, rhs),
-                Instr::I32GeUImm16 { result, lhs, rhs } => {
-                    self.execute_i32_ge_u_imm16(result, lhs, rhs)
-                }
-                Instr::I64Eq { result, lhs, rhs } => self.execute_i64_eq(result, lhs, rhs),
-                Instr::I64EqImm16 { result, lhs, rhs } => {
-                    self.execute_i64_eq_imm16(result, lhs, rhs)
-                }
-                Instr::I64Ne { result, lhs, rhs } => self.execute_i64_ne(result, lhs, rhs),
-                Instr::I64NeImm16 { result, lhs, rhs } => {
-                    self.execute_i64_ne_imm16(result, lhs, rhs)
-                }
-                Instr::I64LtS { result, lhs, rhs } => self.execute_i64_lt_s(result, lhs, rhs),
-                Instr::I64LtSImm16 { result, lhs, rhs } => {
-                    self.execute_i64_lt_s_imm16(result, lhs, rhs)
-                }
-                Instr::I64LtU { result, lhs, rhs } => self.execute_i64_lt_u(result, lhs, rhs),
-                Instr::I64LtUImm16 { result, lhs, rhs } => {
-                    self.execute_i64_lt_u_imm16(result, lhs, rhs)
-                }
-                Instr::I64LeS { result, lhs, rhs } => self.execute_i64_le_s(result, lhs, rhs),
-                Instr::I64LeSImm16 { result, lhs, rhs } => {
-                    self.execute_i64_le_s_imm16(result, lhs, rhs)
-                }
-                Instr::I64LeU { result, lhs, rhs } => self.execute_i64_le_u(result, lhs, rhs),
-                Instr::I64LeUImm16 { result, lhs, rhs } => {
-                    self.execute_i64_le_u_imm16(result, lhs, rhs)
-                }
-                Instr::I64GtS { result, lhs, rhs } => self.execute_i64_gt_s(result, lhs, rhs),
-                Instr::I64GtSImm16 { result, lhs, rhs } => {
-                    self.execute_i64_gt_s_imm16(result, lhs, rhs)
-                }
-                Instr::I64GtU { result, lhs, rhs } => self.execute_i64_gt_u(result, lhs, rhs),
-                Instr::I64GtUImm16 { result, lhs, rhs } => {
-                    self.execute_i64_gt_u_imm16(result, lhs, rhs)
-                }
-                Instr::I64GeS { result, lhs, rhs } => self.execute_i64_ge_s(result, lhs, rhs),
-                Instr::I64GeSImm16 { result, lhs, rhs } => {
-                    self.execute_i64_ge_s_imm16(result, lhs, rhs)
-                }
-                Instr::I64GeU { result, lhs, rhs } => self.execute_i64_ge_u(result, lhs, rhs),
-                Instr::I64GeUImm16 { result, lhs, rhs } => {
-                    self.execute_i64_ge_u_imm16(result, lhs, rhs)
-                }
-                Instr::F32Eq { result, lhs, rhs } => self.execute_f32_eq(result, lhs, rhs),
-                Instr::F32Ne { result, lhs, rhs } => self.execute_f32_ne(result, lhs, rhs),
-                Instr::F32Lt { result, lhs, rhs } => self.execute_f32_lt(result, lhs, rhs),
-                Instr::F32Le { result, lhs, rhs } => self.execute_f32_le(result, lhs, rhs),
-                Instr::F32Gt { result, lhs, rhs } => self.execute_f32_gt(result, lhs, rhs),
-                Instr::F32Ge { result, lhs, rhs } => self.execute_f32_ge(result, lhs, rhs),
-                Instr::F64Eq { result, lhs, rhs } => self.execute_f64_eq(result, lhs, rhs),
-                Instr::F64Ne { result, lhs, rhs } => self.execute_f64_ne(result, lhs, rhs),
-                Instr::F64Lt { result, lhs, rhs } => self.execute_f64_lt(result, lhs, rhs),
-                Instr::F64Le { result, lhs, rhs } => self.execute_f64_le(result, lhs, rhs),
-                Instr::F64Gt { result, lhs, rhs } => self.execute_f64_gt(result, lhs, rhs),
-                Instr::F64Ge { result, lhs, rhs } => self.execute_f64_ge(result, lhs, rhs),
-                Instr::I32Clz { result, input } => self.execute_i32_clz(result, input),
-                Instr::I32Ctz { result, input } => self.execute_i32_ctz(result, input),
-                Instr::I32Popcnt { result, input } => self.execute_i32_popcnt(result, input),
-                Instr::I32Add { result, lhs, rhs } => self.execute_i32_add(result, lhs, rhs),
-                Instr::I32AddImm16 { result, lhs, rhs } => {
-                    self.execute_i32_add_imm16(result, lhs, rhs)
-                }
-                Instr::I32Sub { result, lhs, rhs } => self.execute_i32_sub(result, lhs, rhs),
-                Instr::I32SubImm16Lhs { result, lhs, rhs } => {
-                    self.execute_i32_sub_imm16_lhs(result, lhs, rhs)
-                }
-                Instr::I32Mul { result, lhs, rhs } => self.execute_i32_mul(result, lhs, rhs),
-                Instr::I32MulImm16 { result, lhs, rhs } => {
-                    self.execute_i32_mul_imm16(result, lhs, rhs)
-                }
-                Instr::I32DivS { result, lhs, rhs } => self.execute_i32_div_s(result, lhs, rhs)?,
-                Instr::I32DivSImm16Rhs { result, lhs, rhs } => {
-                    self.execute_i32_div_s_imm16_rhs(result, lhs, rhs)?
-                }
-                Instr::I32DivSImm16Lhs { result, lhs, rhs } => {
-                    self.execute_i32_div_s_imm16_lhs(result, lhs, rhs)?
-                }
-                Instr::I32DivU { result, lhs, rhs } => self.execute_i32_div_u(result, lhs, rhs)?,
-                Instr::I32DivUImm16Rhs { result, lhs, rhs } => {
-                    self.execute_i32_div_u_imm16_rhs(result, lhs, rhs)
-                }
-                Instr::I32DivUImm16Lhs { result, lhs, rhs } => {
-                    self.execute_i32_div_u_imm16_lhs(result, lhs, rhs)?
-                }
-                Instr::I32RemS { result, lhs, rhs } => self.execute_i32_rem_s(result, lhs, rhs)?,
-                Instr::I32RemSImm16Rhs { result, lhs, rhs } => {
-                    self.execute_i32_rem_s_imm16_rhs(result, lhs, rhs)?
-                }
-                Instr::I32RemSImm16Lhs { result, lhs, rhs } => {
-                    self.execute_i32_rem_s_imm16_lhs(result, lhs, rhs)?
-                }
-                Instr::I32RemU { result, lhs, rhs } => self.execute_i32_rem_u(result, lhs, rhs)?,
-                Instr::I32RemUImm16Rhs { result, lhs, rhs } => {
-                    self.execute_i32_rem_u_imm16_rhs(result, lhs, rhs)
-                }
-                Instr::I32RemUImm16Lhs { result, lhs, rhs } => {
-                    self.execute_i32_rem_u_imm16_lhs(result, lhs, rhs)?
-                }
-                Instr::I32And { result, lhs, rhs } => self.execute_i32_and(result, lhs, rhs),
-                Instr::I32AndEqz { result, lhs, rhs } => self.execute_i32_and_eqz(result, lhs, rhs),
-                Instr::I32AndEqzImm16 { result, lhs, rhs } => {
-                    self.execute_i32_and_eqz_imm16(result, lhs, rhs)
-                }
-                Instr::I32AndImm16 { result, lhs, rhs } => {
-                    self.execute_i32_and_imm16(result, lhs, rhs)
-                }
-                Instr::I32Or { result, lhs, rhs } => self.execute_i32_or(result, lhs, rhs),
-                Instr::I32OrEqz { result, lhs, rhs } => self.execute_i32_or_eqz(result, lhs, rhs),
-                Instr::I32OrEqzImm16 { result, lhs, rhs } => {
-                    self.execute_i32_or_eqz_imm16(result, lhs, rhs)
-                }
-                Instr::I32OrImm16 { result, lhs, rhs } => {
-                    self.execute_i32_or_imm16(result, lhs, rhs)
-                }
-                Instr::I32Xor { result, lhs, rhs } => self.execute_i32_xor(result, lhs, rhs),
-                Instr::I32XorEqz { result, lhs, rhs } => self.execute_i32_xor_eqz(result, lhs, rhs),
-                Instr::I32XorEqzImm16 { result, lhs, rhs } => {
-                    self.execute_i32_xor_eqz_imm16(result, lhs, rhs)
-                }
-                Instr::I32XorImm16 { result, lhs, rhs } => {
-                    self.execute_i32_xor_imm16(result, lhs, rhs)
-                }
-                Instr::I32Shl { result, lhs, rhs } => self.execute_i32_shl(result, lhs, rhs),
-                Instr::I32ShlBy { result, lhs, rhs } => self.execute_i32_shl_by(result, lhs, rhs),
-                Instr::I32ShlImm16 { result, lhs, rhs } => {
-                    self.execute_i32_shl_imm16(result, lhs, rhs)
-                }
-                Instr::I32ShrU { result, lhs, rhs } => self.execute_i32_shr_u(result, lhs, rhs),
-                Instr::I32ShrUBy { result, lhs, rhs } => {
-                    self.execute_i32_shr_u_by(result, lhs, rhs)
-                }
-                Instr::I32ShrUImm16 { result, lhs, rhs } => {
-                    self.execute_i32_shr_u_imm16(result, lhs, rhs)
-                }
-                Instr::I32ShrS { result, lhs, rhs } => self.execute_i32_shr_s(result, lhs, rhs),
-                Instr::I32ShrSBy { result, lhs, rhs } => {
-                    self.execute_i32_shr_s_by(result, lhs, rhs)
-                }
-                Instr::I32ShrSImm16 { result, lhs, rhs } => {
-                    self.execute_i32_shr_s_imm16(result, lhs, rhs)
-                }
-                Instr::I32Rotl { result, lhs, rhs } => self.execute_i32_rotl(result, lhs, rhs),
-                Instr::I32RotlBy { result, lhs, rhs } => self.execute_i32_rotl_by(result, lhs, rhs),
-                Instr::I32RotlImm16 { result, lhs, rhs } => {
-                    self.execute_i32_rotl_imm16(result, lhs, rhs)
-                }
-                Instr::I32Rotr { result, lhs, rhs } => self.execute_i32_rotr(result, lhs, rhs),
-                Instr::I32RotrBy { result, lhs, rhs } => self.execute_i32_rotr_by(result, lhs, rhs),
-                Instr::I32RotrImm16 { result, lhs, rhs } => {
-                    self.execute_i32_rotr_imm16(result, lhs, rhs)
-                }
-                Instr::I64Clz { result, input } => self.execute_i64_clz(result, input),
-                Instr::I64Ctz { result, input } => self.execute_i64_ctz(result, input),
-                Instr::I64Popcnt { result, input } => self.execute_i64_popcnt(result, input),
-                Instr::I64Add { result, lhs, rhs } => self.execute_i64_add(result, lhs, rhs),
-                Instr::I64AddImm16 { result, lhs, rhs } => {
-                    self.execute_i64_add_imm16(result, lhs, rhs)
-                }
-                Instr::I64Sub { result, lhs, rhs } => self.execute_i64_sub(result, lhs, rhs),
-                Instr::I64SubImm16Lhs { result, lhs, rhs } => {
-                    self.execute_i64_sub_imm16_lhs(result, lhs, rhs)
-                }
-                Instr::I64Mul { result, lhs, rhs } => self.execute_i64_mul(result, lhs, rhs),
-                Instr::I64MulImm16 { result, lhs, rhs } => {
-                    self.execute_i64_mul_imm16(result, lhs, rhs)
-                }
-                Instr::I64DivS { result, lhs, rhs } => self.execute_i64_div_s(result, lhs, rhs)?,
-                Instr::I64DivSImm16Rhs { result, lhs, rhs } => {
-                    self.execute_i64_div_s_imm16_rhs(result, lhs, rhs)?
-                }
-                Instr::I64DivSImm16Lhs { result, lhs, rhs } => {
-                    self.execute_i64_div_s_imm16_lhs(result, lhs, rhs)?
-                }
-                Instr::I64DivU { result, lhs, rhs } => self.execute_i64_div_u(result, lhs, rhs)?,
-                Instr::I64DivUImm16Rhs { result, lhs, rhs } => {
-                    self.execute_i64_div_u_imm16_rhs(result, lhs, rhs)
-                }
-                Instr::I64DivUImm16Lhs { result, lhs, rhs } => {
-                    self.execute_i64_div_u_imm16_lhs(result, lhs, rhs)?
-                }
-                Instr::I64RemS { result, lhs, rhs } => self.execute_i64_rem_s(result, lhs, rhs)?,
-                Instr::I64RemSImm16Rhs { result, lhs, rhs } => {
-                    self.execute_i64_rem_s_imm16_rhs(result, lhs, rhs)?
-                }
-                Instr::I64RemSImm16Lhs { result, lhs, rhs } => {
-                    self.execute_i64_rem_s_imm16_lhs(result, lhs, rhs)?
-                }
-                Instr::I64RemU { result, lhs, rhs } => self.execute_i64_rem_u(result, lhs, rhs)?,
-                Instr::I64RemUImm16Rhs { result, lhs, rhs } => {
-                    self.execute_i64_rem_u_imm16_rhs(result, lhs, rhs)
-                }
-                Instr::I64RemUImm16Lhs { result, lhs, rhs } => {
-                    self.execute_i64_rem_u_imm16_lhs(result, lhs, rhs)?
-                }
-                Instr::I64And { result, lhs, rhs } => self.execute_i64_and(result, lhs, rhs),
-                Instr::I64AndImm16 { result, lhs, rhs } => {
-                    self.execute_i64_and_imm16(result, lhs, rhs)
-                }
-                Instr::I64Or { result, lhs, rhs } => self.execute_i64_or(result, lhs, rhs),
-                Instr::I64OrImm16 { result, lhs, rhs } => {
-                    self.execute_i64_or_imm16(result, lhs, rhs)
-                }
-                Instr::I64Xor { result, lhs, rhs } => self.execute_i64_xor(result, lhs, rhs),
-                Instr::I64XorImm16 { result, lhs, rhs } => {
-                    self.execute_i64_xor_imm16(result, lhs, rhs)
-                }
-                Instr::I64Shl { result, lhs, rhs } => self.execute_i64_shl(result, lhs, rhs),
-                Instr::I64ShlBy { result, lhs, rhs } => self.execute_i64_shl_by(result, lhs, rhs),
-                Instr::I64ShlImm16 { result, lhs, rhs } => {
-                    self.execute_i64_shl_imm16(result, lhs, rhs)
-                }
-                Instr::I64ShrU { result, lhs, rhs } => self.execute_i64_shr_u(result, lhs, rhs),
-                Instr::I64ShrUBy { result, lhs, rhs } => {
-                    self.execute_i64_shr_u_by(result, lhs, rhs)
-                }
-                Instr::I64ShrUImm16 { result, lhs, rhs } => {
-                    self.execute_i64_shr_u_imm16(result, lhs, rhs)
-                }
-                Instr::I64ShrS { result, lhs, rhs } => self.execute_i64_shr_s(result, lhs, rhs),
-                Instr::I64ShrSBy { result, lhs, rhs } => {
-                    self.execute_i64_shr_s_by(result, lhs, rhs)
-                }
-                Instr::I64ShrSImm16 { result, lhs, rhs } => {
-                    self.execute_i64_shr_s_imm16(result, lhs, rhs)
-                }
-                Instr::I64Rotl { result, lhs, rhs } => self.execute_i64_rotl(result, lhs, rhs),
-                Instr::I64RotlBy { result, lhs, rhs } => self.execute_i64_rotl_by(result, lhs, rhs),
-                Instr::I64RotlImm16 { result, lhs, rhs } => {
-                    self.execute_i64_rotl_imm16(result, lhs, rhs)
-                }
-                Instr::I64Rotr { result, lhs, rhs } => self.execute_i64_rotr(result, lhs, rhs),
-                Instr::I64RotrBy { result, lhs, rhs } => self.execute_i64_rotr_by(result, lhs, rhs),
-                Instr::I64RotrImm16 { result, lhs, rhs } => {
-                    self.execute_i64_rotr_imm16(result, lhs, rhs)
-                }
-                Instr::I32WrapI64 { result, input } => self.execute_i32_wrap_i64(result, input),
-                Instr::I32Extend8S { result, input } => self.execute_i32_extend8_s(result, input),
-                Instr::I32Extend16S { result, input } => self.execute_i32_extend16_s(result, input),
-                Instr::I64Extend8S { result, input } => self.execute_i64_extend8_s(result, input),
-                Instr::I64Extend16S { result, input } => self.execute_i64_extend16_s(result, input),
-                Instr::I64Extend32S { result, input } => self.execute_i64_extend32_s(result, input),
-                Instr::F32Abs { result, input } => self.execute_f32_abs(result, input),
-                Instr::F32Neg { result, input } => self.execute_f32_neg(result, input),
-                Instr::F32Ceil { result, input } => self.execute_f32_ceil(result, input),
-                Instr::F32Floor { result, input } => self.execute_f32_floor(result, input),
-                Instr::F32Trunc { result, input } => self.execute_f32_trunc(result, input),
-                Instr::F32Nearest { result, input } => self.execute_f32_nearest(result, input),
-                Instr::F32Sqrt { result, input } => self.execute_f32_sqrt(result, input),
-                Instr::F32Add { result, lhs, rhs } => self.execute_f32_add(result, lhs, rhs),
-                Instr::F32Sub { result, lhs, rhs } => self.execute_f32_sub(result, lhs, rhs),
-                Instr::F32Mul { result, lhs, rhs } => self.execute_f32_mul(result, lhs, rhs),
-                Instr::F32Div { result, lhs, rhs } => self.execute_f32_div(result, lhs, rhs),
-                Instr::F32Min { result, lhs, rhs } => self.execute_f32_min(result, lhs, rhs),
-                Instr::F32Max { result, lhs, rhs } => self.execute_f32_max(result, lhs, rhs),
-                Instr::F32Copysign { result, lhs, rhs } => {
-                    self.execute_f32_copysign(result, lhs, rhs)
-                }
-                Instr::F32CopysignImm { result, lhs, rhs } => {
-                    self.execute_f32_copysign_imm(result, lhs, rhs)
-                }
-                Instr::F64Abs { result, input } => self.execute_f64_abs(result, input),
-                Instr::F64Neg { result, input } => self.execute_f64_neg(result, input),
-                Instr::F64Ceil { result, input } => self.execute_f64_ceil(result, input),
-                Instr::F64Floor { result, input } => self.execute_f64_floor(result, input),
-                Instr::F64Trunc { result, input } => self.execute_f64_trunc(result, input),
-                Instr::F64Nearest { result, input } => self.execute_f64_nearest(result, input),
-                Instr::F64Sqrt { result, input } => self.execute_f64_sqrt(result, input),
-                Instr::F64Add { result, lhs, rhs } => self.execute_f64_add(result, lhs, rhs),
-                Instr::F64Sub { result, lhs, rhs } => self.execute_f64_sub(result, lhs, rhs),
-                Instr::F64Mul { result, lhs, rhs } => self.execute_f64_mul(result, lhs, rhs),
-                Instr::F64Div { result, lhs, rhs } => self.execute_f64_div(result, lhs, rhs),
-                Instr::F64Min { result, lhs, rhs } => self.execute_f64_min(result, lhs, rhs),
-                Instr::F64Max { result, lhs, rhs } => self.execute_f64_max(result, lhs, rhs),
-                Instr::F64Copysign { result, lhs, rhs } => {
-                    self.execute_f64_copysign(result, lhs, rhs)
-                }
-                Instr::F64CopysignImm { result, lhs, rhs } => {
-                    self.execute_f64_copysign_imm(result, lhs, rhs)
-                }
-                Instr::I32TruncF32S { result, input } => {
-                    self.execute_i32_trunc_f32_s(result, input)?
-                }
-                Instr::I32TruncF32U { result, input } => {
-                    self.execute_i32_trunc_f32_u(result, input)?
-                }
-                Instr::I32TruncF64S { result, input } => {
-                    self.execute_i32_trunc_f64_s(result, input)?
-                }
-                Instr::I32TruncF64U { result, input } => {
-                    self.execute_i32_trunc_f64_u(result, input)?
-                }
-                Instr::I64TruncF32S { result, input } => {
-                    self.execute_i64_trunc_f32_s(result, input)?
-                }
-                Instr::I64TruncF32U { result, input } => {
-                    self.execute_i64_trunc_f32_u(result, input)?
-                }
-                Instr::I64TruncF64S { result, input } => {
-                    self.execute_i64_trunc_f64_s(result, input)?
-                }
-                Instr::I64TruncF64U { result, input } => {
-                    self.execute_i64_trunc_f64_u(result, input)?
-                }
-                Instr::I32TruncSatF32S { result, input } => {
-                    self.execute_i32_trunc_sat_f32_s(result, input)
-                }
-                Instr::I32TruncSatF32U { result, input } => {
-                    self.execute_i32_trunc_sat_f32_u(result, input)
-                }
-                Instr::I32TruncSatF64S { result, input } => {
-                    self.execute_i32_trunc_sat_f64_s(result, input)
-                }
-                Instr::I32TruncSatF64U { result, input } => {
-                    self.execute_i32_trunc_sat_f64_u(result, input)
-                }
-                Instr::I64TruncSatF32S { result, input } => {
-                    self.execute_i64_trunc_sat_f32_s(result, input)
-                }
-                Instr::I64TruncSatF32U { result, input } => {
-                    self.execute_i64_trunc_sat_f32_u(result, input)
-                }
-                Instr::I64TruncSatF64S { result, input } => {
-                    self.execute_i64_trunc_sat_f64_s(result, input)
-                }
-                Instr::I64TruncSatF64U { result, input } => {
-                    self.execute_i64_trunc_sat_f64_u(result, input)
-                }
-                Instr::F32DemoteF64 { result, input } => self.execute_f32_demote_f64(result, input),
-                Instr::F64PromoteF32 { result, input } => {
-                    self.execute_f64_promote_f32(result, input)
-                }
-                Instr::F32ConvertI32S { result, input } => {
-                    self.execute_f32_convert_i32_s(result, input)
-                }
-                Instr::F32ConvertI32U { result, input } => {
-                    self.execute_f32_convert_i32_u(result, input)
-                }
-                Instr::F32ConvertI64S { result, input } => {
-                    self.execute_f32_convert_i64_s(result, input)
-                }
-                Instr::F32ConvertI64U { result, input } => {
-                    self.execute_f32_convert_i64_u(result, input)
-                }
-                Instr::F64ConvertI32S { result, input } => {
-                    self.execute_f64_convert_i32_s(result, input)
-                }
-                Instr::F64ConvertI32U { result, input } => {
-                    self.execute_f64_convert_i32_u(result, input)
-                }
-                Instr::F64ConvertI64S { result, input } => {
-                    self.execute_f64_convert_i64_s(result, input)
-                }
-                Instr::F64ConvertI64U { result, input } => {
-                    self.execute_f64_convert_i64_u(result, input)
-                }
->>>>>>> 35eb6054
+                Instr::I32Eq { result, lhs, rhs } => self.execute_i32_eq(
+                    do_update_runtime_signature.then_some(&mut store.inner),
+                    result,
+                    lhs,
+                    rhs,
+                ),
+                Instr::I32EqImm16 { result, lhs, rhs } => self.execute_i32_eq_imm16(
+                    do_update_runtime_signature.then_some(&mut store.inner),
+                    result,
+                    lhs,
+                    rhs,
+                ),
+                Instr::I32Ne { result, lhs, rhs } => self.execute_i32_ne(
+                    do_update_runtime_signature.then_some(&mut store.inner),
+                    result,
+                    lhs,
+                    rhs,
+                ),
+                Instr::I32NeImm16 { result, lhs, rhs } => self.execute_i32_ne_imm16(
+                    do_update_runtime_signature.then_some(&mut store.inner),
+                    result,
+                    lhs,
+                    rhs,
+                ),
+                Instr::I32LtS { result, lhs, rhs } => self.execute_i32_lt_s(
+                    do_update_runtime_signature.then_some(&mut store.inner),
+                    result,
+                    lhs,
+                    rhs,
+                ),
+                Instr::I32LtSImm16 { result, lhs, rhs } => self.execute_i32_lt_s_imm16(
+                    do_update_runtime_signature.then_some(&mut store.inner),
+                    result,
+                    lhs,
+                    rhs,
+                ),
+                Instr::I32LtU { result, lhs, rhs } => self.execute_i32_lt_u(
+                    do_update_runtime_signature.then_some(&mut store.inner),
+                    result,
+                    lhs,
+                    rhs,
+                ),
+                Instr::I32LtUImm16 { result, lhs, rhs } => self.execute_i32_lt_u_imm16(
+                    do_update_runtime_signature.then_some(&mut store.inner),
+                    result,
+                    lhs,
+                    rhs,
+                ),
+                Instr::I32LeS { result, lhs, rhs } => self.execute_i32_le_s(
+                    do_update_runtime_signature.then_some(&mut store.inner),
+                    result,
+                    lhs,
+                    rhs,
+                ),
+                Instr::I32LeSImm16 { result, lhs, rhs } => self.execute_i32_le_s_imm16(
+                    do_update_runtime_signature.then_some(&mut store.inner),
+                    result,
+                    lhs,
+                    rhs,
+                ),
+                Instr::I32LeU { result, lhs, rhs } => self.execute_i32_le_u(
+                    do_update_runtime_signature.then_some(&mut store.inner),
+                    result,
+                    lhs,
+                    rhs,
+                ),
+                Instr::I32LeUImm16 { result, lhs, rhs } => self.execute_i32_le_u_imm16(
+                    do_update_runtime_signature.then_some(&mut store.inner),
+                    result,
+                    lhs,
+                    rhs,
+                ),
+                Instr::I32GtS { result, lhs, rhs } => self.execute_i32_gt_s(
+                    do_update_runtime_signature.then_some(&mut store.inner),
+                    result,
+                    lhs,
+                    rhs,
+                ),
+                Instr::I32GtSImm16 { result, lhs, rhs } => self.execute_i32_gt_s_imm16(
+                    do_update_runtime_signature.then_some(&mut store.inner),
+                    result,
+                    lhs,
+                    rhs,
+                ),
+                Instr::I32GtU { result, lhs, rhs } => self.execute_i32_gt_u(
+                    do_update_runtime_signature.then_some(&mut store.inner),
+                    result,
+                    lhs,
+                    rhs,
+                ),
+                Instr::I32GtUImm16 { result, lhs, rhs } => self.execute_i32_gt_u_imm16(
+                    do_update_runtime_signature.then_some(&mut store.inner),
+                    result,
+                    lhs,
+                    rhs,
+                ),
+                Instr::I32GeS { result, lhs, rhs } => self.execute_i32_ge_s(
+                    do_update_runtime_signature.then_some(&mut store.inner),
+                    result,
+                    lhs,
+                    rhs,
+                ),
+                Instr::I32GeSImm16 { result, lhs, rhs } => self.execute_i32_ge_s_imm16(
+                    do_update_runtime_signature.then_some(&mut store.inner),
+                    result,
+                    lhs,
+                    rhs,
+                ),
+                Instr::I32GeU { result, lhs, rhs } => self.execute_i32_ge_u(
+                    do_update_runtime_signature.then_some(&mut store.inner),
+                    result,
+                    lhs,
+                    rhs,
+                ),
+                Instr::I32GeUImm16 { result, lhs, rhs } => self.execute_i32_ge_u_imm16(
+                    do_update_runtime_signature.then_some(&mut store.inner),
+                    result,
+                    lhs,
+                    rhs,
+                ),
+                Instr::I64Eq { result, lhs, rhs } => self.execute_i64_eq(
+                    do_update_runtime_signature.then_some(&mut store.inner),
+                    result,
+                    lhs,
+                    rhs,
+                ),
+                Instr::I64EqImm16 { result, lhs, rhs } => self.execute_i64_eq_imm16(
+                    do_update_runtime_signature.then_some(&mut store.inner),
+                    result,
+                    lhs,
+                    rhs,
+                ),
+                Instr::I64Ne { result, lhs, rhs } => self.execute_i64_ne(
+                    do_update_runtime_signature.then_some(&mut store.inner),
+                    result,
+                    lhs,
+                    rhs,
+                ),
+                Instr::I64NeImm16 { result, lhs, rhs } => self.execute_i64_ne_imm16(
+                    do_update_runtime_signature.then_some(&mut store.inner),
+                    result,
+                    lhs,
+                    rhs,
+                ),
+                Instr::I64LtS { result, lhs, rhs } => self.execute_i64_lt_s(
+                    do_update_runtime_signature.then_some(&mut store.inner),
+                    result,
+                    lhs,
+                    rhs,
+                ),
+                Instr::I64LtSImm16 { result, lhs, rhs } => self.execute_i64_lt_s_imm16(
+                    do_update_runtime_signature.then_some(&mut store.inner),
+                    result,
+                    lhs,
+                    rhs,
+                ),
+                Instr::I64LtU { result, lhs, rhs } => self.execute_i64_lt_u(
+                    do_update_runtime_signature.then_some(&mut store.inner),
+                    result,
+                    lhs,
+                    rhs,
+                ),
+                Instr::I64LtUImm16 { result, lhs, rhs } => self.execute_i64_lt_u_imm16(
+                    do_update_runtime_signature.then_some(&mut store.inner),
+                    result,
+                    lhs,
+                    rhs,
+                ),
+                Instr::I64LeS { result, lhs, rhs } => self.execute_i64_le_s(
+                    do_update_runtime_signature.then_some(&mut store.inner),
+                    result,
+                    lhs,
+                    rhs,
+                ),
+                Instr::I64LeSImm16 { result, lhs, rhs } => self.execute_i64_le_s_imm16(
+                    do_update_runtime_signature.then_some(&mut store.inner),
+                    result,
+                    lhs,
+                    rhs,
+                ),
+                Instr::I64LeU { result, lhs, rhs } => self.execute_i64_le_u(
+                    do_update_runtime_signature.then_some(&mut store.inner),
+                    result,
+                    lhs,
+                    rhs,
+                ),
+                Instr::I64LeUImm16 { result, lhs, rhs } => self.execute_i64_le_u_imm16(
+                    do_update_runtime_signature.then_some(&mut store.inner),
+                    result,
+                    lhs,
+                    rhs,
+                ),
+                Instr::I64GtS { result, lhs, rhs } => self.execute_i64_gt_s(
+                    do_update_runtime_signature.then_some(&mut store.inner),
+                    result,
+                    lhs,
+                    rhs,
+                ),
+                Instr::I64GtSImm16 { result, lhs, rhs } => self.execute_i64_gt_s_imm16(
+                    do_update_runtime_signature.then_some(&mut store.inner),
+                    result,
+                    lhs,
+                    rhs,
+                ),
+                Instr::I64GtU { result, lhs, rhs } => self.execute_i64_gt_u(
+                    do_update_runtime_signature.then_some(&mut store.inner),
+                    result,
+                    lhs,
+                    rhs,
+                ),
+                Instr::I64GtUImm16 { result, lhs, rhs } => self.execute_i64_gt_u_imm16(
+                    do_update_runtime_signature.then_some(&mut store.inner),
+                    result,
+                    lhs,
+                    rhs,
+                ),
+                Instr::I64GeS { result, lhs, rhs } => self.execute_i64_ge_s(
+                    do_update_runtime_signature.then_some(&mut store.inner),
+                    result,
+                    lhs,
+                    rhs,
+                ),
+                Instr::I64GeSImm16 { result, lhs, rhs } => self.execute_i64_ge_s_imm16(
+                    do_update_runtime_signature.then_some(&mut store.inner),
+                    result,
+                    lhs,
+                    rhs,
+                ),
+                Instr::I64GeU { result, lhs, rhs } => self.execute_i64_ge_u(
+                    do_update_runtime_signature.then_some(&mut store.inner),
+                    result,
+                    lhs,
+                    rhs,
+                ),
+                Instr::I64GeUImm16 { result, lhs, rhs } => self.execute_i64_ge_u_imm16(
+                    do_update_runtime_signature.then_some(&mut store.inner),
+                    result,
+                    lhs,
+                    rhs,
+                ),
+                Instr::F32Eq { result, lhs, rhs } => self.execute_f32_eq(
+                    do_update_runtime_signature.then_some(&mut store.inner),
+                    result,
+                    lhs,
+                    rhs,
+                ),
+                Instr::F32Ne { result, lhs, rhs } => self.execute_f32_ne(
+                    do_update_runtime_signature.then_some(&mut store.inner),
+                    result,
+                    lhs,
+                    rhs,
+                ),
+                Instr::F32Lt { result, lhs, rhs } => self.execute_f32_lt(
+                    do_update_runtime_signature.then_some(&mut store.inner),
+                    result,
+                    lhs,
+                    rhs,
+                ),
+                Instr::F32Le { result, lhs, rhs } => self.execute_f32_le(
+                    do_update_runtime_signature.then_some(&mut store.inner),
+                    result,
+                    lhs,
+                    rhs,
+                ),
+                Instr::F32Gt { result, lhs, rhs } => self.execute_f32_gt(
+                    do_update_runtime_signature.then_some(&mut store.inner),
+                    result,
+                    lhs,
+                    rhs,
+                ),
+                Instr::F32Ge { result, lhs, rhs } => self.execute_f32_ge(
+                    do_update_runtime_signature.then_some(&mut store.inner),
+                    result,
+                    lhs,
+                    rhs,
+                ),
+                Instr::F64Eq { result, lhs, rhs } => self.execute_f64_eq(
+                    do_update_runtime_signature.then_some(&mut store.inner),
+                    result,
+                    lhs,
+                    rhs,
+                ),
+                Instr::F64Ne { result, lhs, rhs } => self.execute_f64_ne(
+                    do_update_runtime_signature.then_some(&mut store.inner),
+                    result,
+                    lhs,
+                    rhs,
+                ),
+                Instr::F64Lt { result, lhs, rhs } => self.execute_f64_lt(
+                    do_update_runtime_signature.then_some(&mut store.inner),
+                    result,
+                    lhs,
+                    rhs,
+                ),
+                Instr::F64Le { result, lhs, rhs } => self.execute_f64_le(
+                    do_update_runtime_signature.then_some(&mut store.inner),
+                    result,
+                    lhs,
+                    rhs,
+                ),
+                Instr::F64Gt { result, lhs, rhs } => self.execute_f64_gt(
+                    do_update_runtime_signature.then_some(&mut store.inner),
+                    result,
+                    lhs,
+                    rhs,
+                ),
+                Instr::F64Ge { result, lhs, rhs } => self.execute_f64_ge(
+                    do_update_runtime_signature.then_some(&mut store.inner),
+                    result,
+                    lhs,
+                    rhs,
+                ),
+                Instr::I32Clz { result, input } => self.execute_i32_clz(
+                    do_update_runtime_signature.then_some(&mut store.inner),
+                    result,
+                    input,
+                ),
+                Instr::I32Ctz { result, input } => self.execute_i32_ctz(
+                    do_update_runtime_signature.then_some(&mut store.inner),
+                    result,
+                    input,
+                ),
+                Instr::I32Popcnt { result, input } => self.execute_i32_popcnt(
+                    do_update_runtime_signature.then_some(&mut store.inner),
+                    result,
+                    input,
+                ),
+                Instr::I32Add { result, lhs, rhs } => self.execute_i32_add(
+                    do_update_runtime_signature.then_some(&mut store.inner),
+                    result,
+                    lhs,
+                    rhs,
+                ),
+                Instr::I32AddImm16 { result, lhs, rhs } => self.execute_i32_add_imm16(
+                    do_update_runtime_signature.then_some(&mut store.inner),
+                    result,
+                    lhs,
+                    rhs,
+                ),
+                Instr::I32Sub { result, lhs, rhs } => self.execute_i32_sub(
+                    do_update_runtime_signature.then_some(&mut store.inner),
+                    result,
+                    lhs,
+                    rhs,
+                ),
+                Instr::I32SubImm16Lhs { result, lhs, rhs } => self.execute_i32_sub_imm16_lhs(
+                    do_update_runtime_signature.then_some(&mut store.inner),
+                    result,
+                    lhs,
+                    rhs,
+                ),
+                Instr::I32Mul { result, lhs, rhs } => self.execute_i32_mul(
+                    do_update_runtime_signature.then_some(&mut store.inner),
+                    result,
+                    lhs,
+                    rhs,
+                ),
+                Instr::I32MulImm16 { result, lhs, rhs } => self.execute_i32_mul_imm16(
+                    do_update_runtime_signature.then_some(&mut store.inner),
+                    result,
+                    lhs,
+                    rhs,
+                ),
+                Instr::I32DivS { result, lhs, rhs } => self.execute_i32_div_s(
+                    do_update_runtime_signature.then_some(&mut store.inner),
+                    result,
+                    lhs,
+                    rhs,
+                )?,
+                Instr::I32DivSImm16Rhs { result, lhs, rhs } => self.execute_i32_div_s_imm16_rhs(
+                    do_update_runtime_signature.then_some(&mut store.inner),
+                    result,
+                    lhs,
+                    rhs,
+                )?,
+                Instr::I32DivSImm16Lhs { result, lhs, rhs } => self.execute_i32_div_s_imm16_lhs(
+                    do_update_runtime_signature.then_some(&mut store.inner),
+                    result,
+                    lhs,
+                    rhs,
+                )?,
+                Instr::I32DivU { result, lhs, rhs } => self.execute_i32_div_u(
+                    do_update_runtime_signature.then_some(&mut store.inner),
+                    result,
+                    lhs,
+                    rhs,
+                )?,
+                Instr::I32DivUImm16Rhs { result, lhs, rhs } => self.execute_i32_div_u_imm16_rhs(
+                    do_update_runtime_signature.then_some(&mut store.inner),
+                    result,
+                    lhs,
+                    rhs,
+                ),
+                Instr::I32DivUImm16Lhs { result, lhs, rhs } => self.execute_i32_div_u_imm16_lhs(
+                    do_update_runtime_signature.then_some(&mut store.inner),
+                    result,
+                    lhs,
+                    rhs,
+                )?,
+                Instr::I32RemS { result, lhs, rhs } => self.execute_i32_rem_s(
+                    do_update_runtime_signature.then_some(&mut store.inner),
+                    result,
+                    lhs,
+                    rhs,
+                )?,
+                Instr::I32RemSImm16Rhs { result, lhs, rhs } => self.execute_i32_rem_s_imm16_rhs(
+                    do_update_runtime_signature.then_some(&mut store.inner),
+                    result,
+                    lhs,
+                    rhs,
+                )?,
+                Instr::I32RemSImm16Lhs { result, lhs, rhs } => self.execute_i32_rem_s_imm16_lhs(
+                    do_update_runtime_signature.then_some(&mut store.inner),
+                    result,
+                    lhs,
+                    rhs,
+                )?,
+                Instr::I32RemU { result, lhs, rhs } => self.execute_i32_rem_u(
+                    do_update_runtime_signature.then_some(&mut store.inner),
+                    result,
+                    lhs,
+                    rhs,
+                )?,
+                Instr::I32RemUImm16Rhs { result, lhs, rhs } => self.execute_i32_rem_u_imm16_rhs(
+                    do_update_runtime_signature.then_some(&mut store.inner),
+                    result,
+                    lhs,
+                    rhs,
+                ),
+                Instr::I32RemUImm16Lhs { result, lhs, rhs } => self.execute_i32_rem_u_imm16_lhs(
+                    do_update_runtime_signature.then_some(&mut store.inner),
+                    result,
+                    lhs,
+                    rhs,
+                )?,
+                Instr::I32And { result, lhs, rhs } => self.execute_i32_and(
+                    do_update_runtime_signature.then_some(&mut store.inner),
+                    result,
+                    lhs,
+                    rhs,
+                ),
+                Instr::I32AndEqz { result, lhs, rhs } => self.execute_i32_and_eqz(
+                    do_update_runtime_signature.then_some(&mut store.inner),
+                    result,
+                    lhs,
+                    rhs,
+                ),
+                Instr::I32AndEqzImm16 { result, lhs, rhs } => self.execute_i32_and_eqz_imm16(
+                    do_update_runtime_signature.then_some(&mut store.inner),
+                    result,
+                    lhs,
+                    rhs,
+                ),
+                Instr::I32AndImm16 { result, lhs, rhs } => self.execute_i32_and_imm16(
+                    do_update_runtime_signature.then_some(&mut store.inner),
+                    result,
+                    lhs,
+                    rhs,
+                ),
+                Instr::I32Or { result, lhs, rhs } => self.execute_i32_or(
+                    do_update_runtime_signature.then_some(&mut store.inner),
+                    result,
+                    lhs,
+                    rhs,
+                ),
+                Instr::I32OrEqz { result, lhs, rhs } => self.execute_i32_or_eqz(
+                    do_update_runtime_signature.then_some(&mut store.inner),
+                    result,
+                    lhs,
+                    rhs,
+                ),
+                Instr::I32OrEqzImm16 { result, lhs, rhs } => self.execute_i32_or_eqz_imm16(
+                    do_update_runtime_signature.then_some(&mut store.inner),
+                    result,
+                    lhs,
+                    rhs,
+                ),
+                Instr::I32OrImm16 { result, lhs, rhs } => self.execute_i32_or_imm16(
+                    do_update_runtime_signature.then_some(&mut store.inner),
+                    result,
+                    lhs,
+                    rhs,
+                ),
+                Instr::I32Xor { result, lhs, rhs } => self.execute_i32_xor(
+                    do_update_runtime_signature.then_some(&mut store.inner),
+                    result,
+                    lhs,
+                    rhs,
+                ),
+                Instr::I32XorEqz { result, lhs, rhs } => self.execute_i32_xor_eqz(
+                    do_update_runtime_signature.then_some(&mut store.inner),
+                    result,
+                    lhs,
+                    rhs,
+                ),
+                Instr::I32XorEqzImm16 { result, lhs, rhs } => self.execute_i32_xor_eqz_imm16(
+                    do_update_runtime_signature.then_some(&mut store.inner),
+                    result,
+                    lhs,
+                    rhs,
+                ),
+                Instr::I32XorImm16 { result, lhs, rhs } => self.execute_i32_xor_imm16(
+                    do_update_runtime_signature.then_some(&mut store.inner),
+                    result,
+                    lhs,
+                    rhs,
+                ),
+                Instr::I32Shl { result, lhs, rhs } => self.execute_i32_shl(
+                    do_update_runtime_signature.then_some(&mut store.inner),
+                    result,
+                    lhs,
+                    rhs,
+                ),
+                Instr::I32ShlBy { result, lhs, rhs } => self.execute_i32_shl_by(
+                    do_update_runtime_signature.then_some(&mut store.inner),
+                    result,
+                    lhs,
+                    rhs,
+                ),
+                Instr::I32ShlImm16 { result, lhs, rhs } => self.execute_i32_shl_imm16(
+                    do_update_runtime_signature.then_some(&mut store.inner),
+                    result,
+                    lhs,
+                    rhs,
+                ),
+                Instr::I32ShrU { result, lhs, rhs } => self.execute_i32_shr_u(
+                    do_update_runtime_signature.then_some(&mut store.inner),
+                    result,
+                    lhs,
+                    rhs,
+                ),
+                Instr::I32ShrUBy { result, lhs, rhs } => self.execute_i32_shr_u_by(
+                    do_update_runtime_signature.then_some(&mut store.inner),
+                    result,
+                    lhs,
+                    rhs,
+                ),
+                Instr::I32ShrUImm16 { result, lhs, rhs } => self.execute_i32_shr_u_imm16(
+                    do_update_runtime_signature.then_some(&mut store.inner),
+                    result,
+                    lhs,
+                    rhs,
+                ),
+                Instr::I32ShrS { result, lhs, rhs } => self.execute_i32_shr_s(
+                    do_update_runtime_signature.then_some(&mut store.inner),
+                    result,
+                    lhs,
+                    rhs,
+                ),
+                Instr::I32ShrSBy { result, lhs, rhs } => self.execute_i32_shr_s_by(
+                    do_update_runtime_signature.then_some(&mut store.inner),
+                    result,
+                    lhs,
+                    rhs,
+                ),
+                Instr::I32ShrSImm16 { result, lhs, rhs } => self.execute_i32_shr_s_imm16(
+                    do_update_runtime_signature.then_some(&mut store.inner),
+                    result,
+                    lhs,
+                    rhs,
+                ),
+                Instr::I32Rotl { result, lhs, rhs } => self.execute_i32_rotl(
+                    do_update_runtime_signature.then_some(&mut store.inner),
+                    result,
+                    lhs,
+                    rhs,
+                ),
+                Instr::I32RotlBy { result, lhs, rhs } => self.execute_i32_rotl_by(
+                    do_update_runtime_signature.then_some(&mut store.inner),
+                    result,
+                    lhs,
+                    rhs,
+                ),
+                Instr::I32RotlImm16 { result, lhs, rhs } => self.execute_i32_rotl_imm16(
+                    do_update_runtime_signature.then_some(&mut store.inner),
+                    result,
+                    lhs,
+                    rhs,
+                ),
+                Instr::I32Rotr { result, lhs, rhs } => self.execute_i32_rotr(
+                    do_update_runtime_signature.then_some(&mut store.inner),
+                    result,
+                    lhs,
+                    rhs,
+                ),
+                Instr::I32RotrBy { result, lhs, rhs } => self.execute_i32_rotr_by(
+                    do_update_runtime_signature.then_some(&mut store.inner),
+                    result,
+                    lhs,
+                    rhs,
+                ),
+                Instr::I32RotrImm16 { result, lhs, rhs } => self.execute_i32_rotr_imm16(
+                    do_update_runtime_signature.then_some(&mut store.inner),
+                    result,
+                    lhs,
+                    rhs,
+                ),
+                Instr::I64Clz { result, input } => self.execute_i64_clz(
+                    do_update_runtime_signature.then_some(&mut store.inner),
+                    result,
+                    input,
+                ),
+                Instr::I64Ctz { result, input } => self.execute_i64_ctz(
+                    do_update_runtime_signature.then_some(&mut store.inner),
+                    result,
+                    input,
+                ),
+                Instr::I64Popcnt { result, input } => self.execute_i64_popcnt(
+                    do_update_runtime_signature.then_some(&mut store.inner),
+                    result,
+                    input,
+                ),
+                Instr::I64Add { result, lhs, rhs } => self.execute_i64_add(
+                    do_update_runtime_signature.then_some(&mut store.inner),
+                    result,
+                    lhs,
+                    rhs,
+                ),
+                Instr::I64AddImm16 { result, lhs, rhs } => self.execute_i64_add_imm16(
+                    do_update_runtime_signature.then_some(&mut store.inner),
+                    result,
+                    lhs,
+                    rhs,
+                ),
+                Instr::I64Sub { result, lhs, rhs } => self.execute_i64_sub(
+                    do_update_runtime_signature.then_some(&mut store.inner),
+                    result,
+                    lhs,
+                    rhs,
+                ),
+                Instr::I64SubImm16Lhs { result, lhs, rhs } => self.execute_i64_sub_imm16_lhs(
+                    do_update_runtime_signature.then_some(&mut store.inner),
+                    result,
+                    lhs,
+                    rhs,
+                ),
+                Instr::I64Mul { result, lhs, rhs } => self.execute_i64_mul(
+                    do_update_runtime_signature.then_some(&mut store.inner),
+                    result,
+                    lhs,
+                    rhs,
+                ),
+                Instr::I64MulImm16 { result, lhs, rhs } => self.execute_i64_mul_imm16(
+                    do_update_runtime_signature.then_some(&mut store.inner),
+                    result,
+                    lhs,
+                    rhs,
+                ),
+                Instr::I64DivS { result, lhs, rhs } => self.execute_i64_div_s(
+                    do_update_runtime_signature.then_some(&mut store.inner),
+                    result,
+                    lhs,
+                    rhs,
+                )?,
+                Instr::I64DivSImm16Rhs { result, lhs, rhs } => self.execute_i64_div_s_imm16_rhs(
+                    do_update_runtime_signature.then_some(&mut store.inner),
+                    result,
+                    lhs,
+                    rhs,
+                )?,
+                Instr::I64DivSImm16Lhs { result, lhs, rhs } => self.execute_i64_div_s_imm16_lhs(
+                    do_update_runtime_signature.then_some(&mut store.inner),
+                    result,
+                    lhs,
+                    rhs,
+                )?,
+                Instr::I64DivU { result, lhs, rhs } => self.execute_i64_div_u(
+                    do_update_runtime_signature.then_some(&mut store.inner),
+                    result,
+                    lhs,
+                    rhs,
+                )?,
+                Instr::I64DivUImm16Rhs { result, lhs, rhs } => self.execute_i64_div_u_imm16_rhs(
+                    do_update_runtime_signature.then_some(&mut store.inner),
+                    result,
+                    lhs,
+                    rhs,
+                ),
+                Instr::I64DivUImm16Lhs { result, lhs, rhs } => self.execute_i64_div_u_imm16_lhs(
+                    do_update_runtime_signature.then_some(&mut store.inner),
+                    result,
+                    lhs,
+                    rhs,
+                )?,
+                Instr::I64RemS { result, lhs, rhs } => self.execute_i64_rem_s(
+                    do_update_runtime_signature.then_some(&mut store.inner),
+                    result,
+                    lhs,
+                    rhs,
+                )?,
+                Instr::I64RemSImm16Rhs { result, lhs, rhs } => self.execute_i64_rem_s_imm16_rhs(
+                    do_update_runtime_signature.then_some(&mut store.inner),
+                    result,
+                    lhs,
+                    rhs,
+                )?,
+                Instr::I64RemSImm16Lhs { result, lhs, rhs } => self.execute_i64_rem_s_imm16_lhs(
+                    do_update_runtime_signature.then_some(&mut store.inner),
+                    result,
+                    lhs,
+                    rhs,
+                )?,
+                Instr::I64RemU { result, lhs, rhs } => self.execute_i64_rem_u(
+                    do_update_runtime_signature.then_some(&mut store.inner),
+                    result,
+                    lhs,
+                    rhs,
+                )?,
+                Instr::I64RemUImm16Rhs { result, lhs, rhs } => self.execute_i64_rem_u_imm16_rhs(
+                    do_update_runtime_signature.then_some(&mut store.inner),
+                    result,
+                    lhs,
+                    rhs,
+                ),
+                Instr::I64RemUImm16Lhs { result, lhs, rhs } => self.execute_i64_rem_u_imm16_lhs(
+                    do_update_runtime_signature.then_some(&mut store.inner),
+                    result,
+                    lhs,
+                    rhs,
+                )?,
+                Instr::I64And { result, lhs, rhs } => self.execute_i64_and(
+                    do_update_runtime_signature.then_some(&mut store.inner),
+                    result,
+                    lhs,
+                    rhs,
+                ),
+                Instr::I64AndImm16 { result, lhs, rhs } => self.execute_i64_and_imm16(
+                    do_update_runtime_signature.then_some(&mut store.inner),
+                    result,
+                    lhs,
+                    rhs,
+                ),
+                Instr::I64Or { result, lhs, rhs } => self.execute_i64_or(
+                    do_update_runtime_signature.then_some(&mut store.inner),
+                    result,
+                    lhs,
+                    rhs,
+                ),
+                Instr::I64OrImm16 { result, lhs, rhs } => self.execute_i64_or_imm16(
+                    do_update_runtime_signature.then_some(&mut store.inner),
+                    result,
+                    lhs,
+                    rhs,
+                ),
+                Instr::I64Xor { result, lhs, rhs } => self.execute_i64_xor(
+                    do_update_runtime_signature.then_some(&mut store.inner),
+                    result,
+                    lhs,
+                    rhs,
+                ),
+                Instr::I64XorImm16 { result, lhs, rhs } => self.execute_i64_xor_imm16(
+                    do_update_runtime_signature.then_some(&mut store.inner),
+                    result,
+                    lhs,
+                    rhs,
+                ),
+                Instr::I64Shl { result, lhs, rhs } => self.execute_i64_shl(
+                    do_update_runtime_signature.then_some(&mut store.inner),
+                    result,
+                    lhs,
+                    rhs,
+                ),
+                Instr::I64ShlBy { result, lhs, rhs } => self.execute_i64_shl_by(
+                    do_update_runtime_signature.then_some(&mut store.inner),
+                    result,
+                    lhs,
+                    rhs,
+                ),
+                Instr::I64ShlImm16 { result, lhs, rhs } => self.execute_i64_shl_imm16(
+                    do_update_runtime_signature.then_some(&mut store.inner),
+                    result,
+                    lhs,
+                    rhs,
+                ),
+                Instr::I64ShrU { result, lhs, rhs } => self.execute_i64_shr_u(
+                    do_update_runtime_signature.then_some(&mut store.inner),
+                    result,
+                    lhs,
+                    rhs,
+                ),
+                Instr::I64ShrUBy { result, lhs, rhs } => self.execute_i64_shr_u_by(
+                    do_update_runtime_signature.then_some(&mut store.inner),
+                    result,
+                    lhs,
+                    rhs,
+                ),
+                Instr::I64ShrUImm16 { result, lhs, rhs } => self.execute_i64_shr_u_imm16(
+                    do_update_runtime_signature.then_some(&mut store.inner),
+                    result,
+                    lhs,
+                    rhs,
+                ),
+                Instr::I64ShrS { result, lhs, rhs } => self.execute_i64_shr_s(
+                    do_update_runtime_signature.then_some(&mut store.inner),
+                    result,
+                    lhs,
+                    rhs,
+                ),
+                Instr::I64ShrSBy { result, lhs, rhs } => self.execute_i64_shr_s_by(
+                    do_update_runtime_signature.then_some(&mut store.inner),
+                    result,
+                    lhs,
+                    rhs,
+                ),
+                Instr::I64ShrSImm16 { result, lhs, rhs } => self.execute_i64_shr_s_imm16(
+                    do_update_runtime_signature.then_some(&mut store.inner),
+                    result,
+                    lhs,
+                    rhs,
+                ),
+                Instr::I64Rotl { result, lhs, rhs } => self.execute_i64_rotl(
+                    do_update_runtime_signature.then_some(&mut store.inner),
+                    result,
+                    lhs,
+                    rhs,
+                ),
+                Instr::I64RotlBy { result, lhs, rhs } => self.execute_i64_rotl_by(
+                    do_update_runtime_signature.then_some(&mut store.inner),
+                    result,
+                    lhs,
+                    rhs,
+                ),
+                Instr::I64RotlImm16 { result, lhs, rhs } => self.execute_i64_rotl_imm16(
+                    do_update_runtime_signature.then_some(&mut store.inner),
+                    result,
+                    lhs,
+                    rhs,
+                ),
+                Instr::I64Rotr { result, lhs, rhs } => self.execute_i64_rotr(
+                    do_update_runtime_signature.then_some(&mut store.inner),
+                    result,
+                    lhs,
+                    rhs,
+                ),
+                Instr::I64RotrBy { result, lhs, rhs } => self.execute_i64_rotr_by(
+                    do_update_runtime_signature.then_some(&mut store.inner),
+                    result,
+                    lhs,
+                    rhs,
+                ),
+                Instr::I64RotrImm16 { result, lhs, rhs } => self.execute_i64_rotr_imm16(
+                    do_update_runtime_signature.then_some(&mut store.inner),
+                    result,
+                    lhs,
+                    rhs,
+                ),
+                Instr::I32WrapI64 { result, input } => self.execute_i32_wrap_i64(
+                    do_update_runtime_signature.then_some(&mut store.inner),
+                    result,
+                    input,
+                ),
+                Instr::I32Extend8S { result, input } => self.execute_i32_extend8_s(
+                    do_update_runtime_signature.then_some(&mut store.inner),
+                    result,
+                    input,
+                ),
+                Instr::I32Extend16S { result, input } => self.execute_i32_extend16_s(
+                    do_update_runtime_signature.then_some(&mut store.inner),
+                    result,
+                    input,
+                ),
+                Instr::I64Extend8S { result, input } => self.execute_i64_extend8_s(
+                    do_update_runtime_signature.then_some(&mut store.inner),
+                    result,
+                    input,
+                ),
+                Instr::I64Extend16S { result, input } => self.execute_i64_extend16_s(
+                    do_update_runtime_signature.then_some(&mut store.inner),
+                    result,
+                    input,
+                ),
+                Instr::I64Extend32S { result, input } => self.execute_i64_extend32_s(
+                    do_update_runtime_signature.then_some(&mut store.inner),
+                    result,
+                    input,
+                ),
+                Instr::F32Abs { result, input } => self.execute_f32_abs(
+                    do_update_runtime_signature.then_some(&mut store.inner),
+                    result,
+                    input,
+                ),
+                Instr::F32Neg { result, input } => self.execute_f32_neg(
+                    do_update_runtime_signature.then_some(&mut store.inner),
+                    result,
+                    input,
+                ),
+                Instr::F32Ceil { result, input } => self.execute_f32_ceil(
+                    do_update_runtime_signature.then_some(&mut store.inner),
+                    result,
+                    input,
+                ),
+                Instr::F32Floor { result, input } => self.execute_f32_floor(
+                    do_update_runtime_signature.then_some(&mut store.inner),
+                    result,
+                    input,
+                ),
+                Instr::F32Trunc { result, input } => self.execute_f32_trunc(
+                    do_update_runtime_signature.then_some(&mut store.inner),
+                    result,
+                    input,
+                ),
+                Instr::F32Nearest { result, input } => self.execute_f32_nearest(
+                    do_update_runtime_signature.then_some(&mut store.inner),
+                    result,
+                    input,
+                ),
+                Instr::F32Sqrt { result, input } => self.execute_f32_sqrt(
+                    do_update_runtime_signature.then_some(&mut store.inner),
+                    result,
+                    input,
+                ),
+                Instr::F32Add { result, lhs, rhs } => self.execute_f32_add(
+                    do_update_runtime_signature.then_some(&mut store.inner),
+                    result,
+                    lhs,
+                    rhs,
+                ),
+                Instr::F32Sub { result, lhs, rhs } => self.execute_f32_sub(
+                    do_update_runtime_signature.then_some(&mut store.inner),
+                    result,
+                    lhs,
+                    rhs,
+                ),
+                Instr::F32Mul { result, lhs, rhs } => self.execute_f32_mul(
+                    do_update_runtime_signature.then_some(&mut store.inner),
+                    result,
+                    lhs,
+                    rhs,
+                ),
+                Instr::F32Div { result, lhs, rhs } => self.execute_f32_div(
+                    do_update_runtime_signature.then_some(&mut store.inner),
+                    result,
+                    lhs,
+                    rhs,
+                ),
+                Instr::F32Min { result, lhs, rhs } => self.execute_f32_min(
+                    do_update_runtime_signature.then_some(&mut store.inner),
+                    result,
+                    lhs,
+                    rhs,
+                ),
+                Instr::F32Max { result, lhs, rhs } => self.execute_f32_max(
+                    do_update_runtime_signature.then_some(&mut store.inner),
+                    result,
+                    lhs,
+                    rhs,
+                ),
+                Instr::F32Copysign { result, lhs, rhs } => self.execute_f32_copysign(
+                    do_update_runtime_signature.then_some(&mut store.inner),
+                    result,
+                    lhs,
+                    rhs,
+                ),
+                Instr::F32CopysignImm { result, lhs, rhs } => self.execute_f32_copysign_imm(
+                    do_update_runtime_signature.then_some(&mut store.inner),
+                    result,
+                    lhs,
+                    rhs,
+                ),
+                Instr::F64Abs { result, input } => self.execute_f64_abs(
+                    do_update_runtime_signature.then_some(&mut store.inner),
+                    result,
+                    input,
+                ),
+                Instr::F64Neg { result, input } => self.execute_f64_neg(
+                    do_update_runtime_signature.then_some(&mut store.inner),
+                    result,
+                    input,
+                ),
+                Instr::F64Ceil { result, input } => self.execute_f64_ceil(
+                    do_update_runtime_signature.then_some(&mut store.inner),
+                    result,
+                    input,
+                ),
+                Instr::F64Floor { result, input } => self.execute_f64_floor(
+                    do_update_runtime_signature.then_some(&mut store.inner),
+                    result,
+                    input,
+                ),
+                Instr::F64Trunc { result, input } => self.execute_f64_trunc(
+                    do_update_runtime_signature.then_some(&mut store.inner),
+                    result,
+                    input,
+                ),
+                Instr::F64Nearest { result, input } => self.execute_f64_nearest(
+                    do_update_runtime_signature.then_some(&mut store.inner),
+                    result,
+                    input,
+                ),
+                Instr::F64Sqrt { result, input } => self.execute_f64_sqrt(
+                    do_update_runtime_signature.then_some(&mut store.inner),
+                    result,
+                    input,
+                ),
+                Instr::F64Add { result, lhs, rhs } => self.execute_f64_add(
+                    do_update_runtime_signature.then_some(&mut store.inner),
+                    result,
+                    lhs,
+                    rhs,
+                ),
+                Instr::F64Sub { result, lhs, rhs } => self.execute_f64_sub(
+                    do_update_runtime_signature.then_some(&mut store.inner),
+                    result,
+                    lhs,
+                    rhs,
+                ),
+                Instr::F64Mul { result, lhs, rhs } => self.execute_f64_mul(
+                    do_update_runtime_signature.then_some(&mut store.inner),
+                    result,
+                    lhs,
+                    rhs,
+                ),
+                Instr::F64Div { result, lhs, rhs } => self.execute_f64_div(
+                    do_update_runtime_signature.then_some(&mut store.inner),
+                    result,
+                    lhs,
+                    rhs,
+                ),
+                Instr::F64Min { result, lhs, rhs } => self.execute_f64_min(
+                    do_update_runtime_signature.then_some(&mut store.inner),
+                    result,
+                    lhs,
+                    rhs,
+                ),
+                Instr::F64Max { result, lhs, rhs } => self.execute_f64_max(
+                    do_update_runtime_signature.then_some(&mut store.inner),
+                    result,
+                    lhs,
+                    rhs,
+                ),
+                Instr::F64Copysign { result, lhs, rhs } => self.execute_f64_copysign(
+                    do_update_runtime_signature.then_some(&mut store.inner),
+                    result,
+                    lhs,
+                    rhs,
+                ),
+                Instr::F64CopysignImm { result, lhs, rhs } => self.execute_f64_copysign_imm(
+                    do_update_runtime_signature.then_some(&mut store.inner),
+                    result,
+                    lhs,
+                    rhs,
+                ),
+                Instr::I32TruncF32S { result, input } => self.execute_i32_trunc_f32_s(
+                    do_update_runtime_signature.then_some(&mut store.inner),
+                    result,
+                    input,
+                )?,
+                Instr::I32TruncF32U { result, input } => self.execute_i32_trunc_f32_u(
+                    do_update_runtime_signature.then_some(&mut store.inner),
+                    result,
+                    input,
+                )?,
+                Instr::I32TruncF64S { result, input } => self.execute_i32_trunc_f64_s(
+                    do_update_runtime_signature.then_some(&mut store.inner),
+                    result,
+                    input,
+                )?,
+                Instr::I32TruncF64U { result, input } => self.execute_i32_trunc_f64_u(
+                    do_update_runtime_signature.then_some(&mut store.inner),
+                    result,
+                    input,
+                )?,
+                Instr::I64TruncF32S { result, input } => self.execute_i64_trunc_f32_s(
+                    do_update_runtime_signature.then_some(&mut store.inner),
+                    result,
+                    input,
+                )?,
+                Instr::I64TruncF32U { result, input } => self.execute_i64_trunc_f32_u(
+                    do_update_runtime_signature.then_some(&mut store.inner),
+                    result,
+                    input,
+                )?,
+                Instr::I64TruncF64S { result, input } => self.execute_i64_trunc_f64_s(
+                    do_update_runtime_signature.then_some(&mut store.inner),
+                    result,
+                    input,
+                )?,
+                Instr::I64TruncF64U { result, input } => self.execute_i64_trunc_f64_u(
+                    do_update_runtime_signature.then_some(&mut store.inner),
+                    result,
+                    input,
+                )?,
+                Instr::I32TruncSatF32S { result, input } => self.execute_i32_trunc_sat_f32_s(
+                    do_update_runtime_signature.then_some(&mut store.inner),
+                    result,
+                    input,
+                ),
+                Instr::I32TruncSatF32U { result, input } => self.execute_i32_trunc_sat_f32_u(
+                    do_update_runtime_signature.then_some(&mut store.inner),
+                    result,
+                    input,
+                ),
+                Instr::I32TruncSatF64S { result, input } => self.execute_i32_trunc_sat_f64_s(
+                    do_update_runtime_signature.then_some(&mut store.inner),
+                    result,
+                    input,
+                ),
+                Instr::I32TruncSatF64U { result, input } => self.execute_i32_trunc_sat_f64_u(
+                    do_update_runtime_signature.then_some(&mut store.inner),
+                    result,
+                    input,
+                ),
+                Instr::I64TruncSatF32S { result, input } => self.execute_i64_trunc_sat_f32_s(
+                    do_update_runtime_signature.then_some(&mut store.inner),
+                    result,
+                    input,
+                ),
+                Instr::I64TruncSatF32U { result, input } => self.execute_i64_trunc_sat_f32_u(
+                    do_update_runtime_signature.then_some(&mut store.inner),
+                    result,
+                    input,
+                ),
+                Instr::I64TruncSatF64S { result, input } => self.execute_i64_trunc_sat_f64_s(
+                    do_update_runtime_signature.then_some(&mut store.inner),
+                    result,
+                    input,
+                ),
+                Instr::I64TruncSatF64U { result, input } => self.execute_i64_trunc_sat_f64_u(
+                    do_update_runtime_signature.then_some(&mut store.inner),
+                    result,
+                    input,
+                ),
+                Instr::F32DemoteF64 { result, input } => self.execute_f32_demote_f64(
+                    do_update_runtime_signature.then_some(&mut store.inner),
+                    result,
+                    input,
+                ),
+                Instr::F64PromoteF32 { result, input } => self.execute_f64_promote_f32(
+                    do_update_runtime_signature.then_some(&mut store.inner),
+                    result,
+                    input,
+                ),
+                Instr::F32ConvertI32S { result, input } => self.execute_f32_convert_i32_s(
+                    do_update_runtime_signature.then_some(&mut store.inner),
+                    result,
+                    input,
+                ),
+                Instr::F32ConvertI32U { result, input } => self.execute_f32_convert_i32_u(
+                    do_update_runtime_signature.then_some(&mut store.inner),
+                    result,
+                    input,
+                ),
+                Instr::F32ConvertI64S { result, input } => self.execute_f32_convert_i64_s(
+                    do_update_runtime_signature.then_some(&mut store.inner),
+                    result,
+                    input,
+                ),
+                Instr::F32ConvertI64U { result, input } => self.execute_f32_convert_i64_u(
+                    do_update_runtime_signature.then_some(&mut store.inner),
+                    result,
+                    input,
+                ),
+                Instr::F64ConvertI32S { result, input } => self.execute_f64_convert_i32_s(
+                    do_update_runtime_signature.then_some(&mut store.inner),
+                    result,
+                    input,
+                ),
+                Instr::F64ConvertI32U { result, input } => self.execute_f64_convert_i32_u(
+                    do_update_runtime_signature.then_some(&mut store.inner),
+                    result,
+                    input,
+                ),
+                Instr::F64ConvertI64S { result, input } => self.execute_f64_convert_i64_s(
+                    do_update_runtime_signature.then_some(&mut store.inner),
+                    result,
+                    input,
+                ),
+                Instr::F64ConvertI64U { result, input } => self.execute_f64_convert_i64_u(
+                    do_update_runtime_signature.then_some(&mut store.inner),
+                    result,
+                    input,
+                ),
                 Instr::TableGet { result, index } => {
                     self.execute_table_get(&store.inner, result, index)?
                 }
@@ -2960,23 +2751,18 @@
 
     /// Executes a generic unary [`Instruction`].
     #[inline(always)]
-<<<<<<< HEAD
     fn execute_unary(
         &mut self,
         store: Option<&mut StoreInner>,
-        instr: UnaryInstr,
+        result: Reg,
+        input: Reg,
         op: fn(UntypedVal) -> UntypedVal,
     ) {
-        let value = self.get_register(instr.input);
+        let value = self.get_register(input);
         if let Some(store) = store {
             self.update_runtime_signature(store, value.to_bits());
         }
-        self.set_register(instr.result, op(value));
-=======
-    fn execute_unary(&mut self, result: Reg, input: Reg, op: fn(UntypedVal) -> UntypedVal) {
-        let value = self.get_register(input);
         self.set_register(result, op(value));
->>>>>>> 35eb6054
         self.next_instr();
     }
 
@@ -2984,24 +2770,16 @@
     #[inline(always)]
     fn try_execute_unary(
         &mut self,
-<<<<<<< HEAD
         store: Option<&mut StoreInner>,
-        instr: UnaryInstr,
-        op: fn(UntypedVal) -> Result<UntypedVal, TrapCode>,
-    ) -> Result<(), Error> {
-        let value = self.get_register(instr.input);
-        if let Some(store) = store {
-            self.update_runtime_signature(store, value.to_bits());
-        }
-        self.set_register(instr.result, op(value)?);
-=======
         result: Reg,
         input: Reg,
         op: fn(UntypedVal) -> Result<UntypedVal, TrapCode>,
     ) -> Result<(), Error> {
         let value = self.get_register(input);
+        if let Some(store) = store {
+            self.update_runtime_signature(store, value.to_bits());
+        }
         self.set_register(result, op(value)?);
->>>>>>> 35eb6054
         self.try_next_instr()
     }
 
@@ -3009,19 +2787,7 @@
     #[inline(always)]
     fn execute_binary(
         &mut self,
-<<<<<<< HEAD
         store: Option<&mut StoreInner>,
-        instr: BinInstr,
-        op: fn(UntypedVal, UntypedVal) -> UntypedVal,
-    ) {
-        let lhs = self.get_register(instr.lhs);
-        let rhs = self.get_register(instr.rhs);
-        if let Some(store) = store {
-            self.update_runtime_signature(store, lhs.to_bits());
-            self.update_runtime_signature(store, rhs.to_bits());
-        }
-        self.set_register(instr.result, op(lhs, rhs));
-=======
         result: Reg,
         lhs: Reg,
         rhs: Reg,
@@ -3029,8 +2795,11 @@
     ) {
         let lhs = self.get_register(lhs);
         let rhs = self.get_register(rhs);
+        if let Some(store) = store {
+            self.update_runtime_signature(store, lhs.to_bits());
+            self.update_runtime_signature(store, rhs.to_bits());
+        }
         self.set_register(result, op(lhs, rhs));
->>>>>>> 35eb6054
         self.next_instr();
     }
 
@@ -3038,32 +2807,22 @@
     #[inline(always)]
     fn execute_binary_imm16<T>(
         &mut self,
-<<<<<<< HEAD
         store: Option<&mut StoreInner>,
-        instr: BinInstrImm16<T>,
-=======
         result: Reg,
         lhs: Reg,
         rhs: Const16<T>,
->>>>>>> 35eb6054
         op: fn(UntypedVal, UntypedVal) -> UntypedVal,
     ) where
         T: From<Const16<T>>,
         UntypedVal: From<T>,
     {
-<<<<<<< HEAD
-        let lhs = self.get_register(instr.reg_in);
-        let rhs = UntypedVal::from(<T>::from(instr.imm_in));
+        let lhs = self.get_register(lhs);
+        let rhs = UntypedVal::from(<T>::from(rhs));
         if let Some(store) = store {
             self.update_runtime_signature(store, lhs.to_bits());
             self.update_runtime_signature(store, rhs.to_bits());
         }
-        self.set_register(instr.result, op(lhs, rhs));
-=======
-        let lhs = self.get_register(lhs);
-        let rhs = UntypedVal::from(<T>::from(rhs));
         self.set_register(result, op(lhs, rhs));
->>>>>>> 35eb6054
         self.next_instr();
     }
 
@@ -3071,30 +2830,21 @@
     #[inline(always)]
     fn execute_binary_imm16_lhs<T>(
         &mut self,
-<<<<<<< HEAD
         store: Option<&mut StoreInner>,
-        instr: BinInstrImm16<T>,
-=======
         result: Reg,
         lhs: Const16<T>,
         rhs: Reg,
->>>>>>> 35eb6054
         op: fn(UntypedVal, UntypedVal) -> UntypedVal,
     ) where
         T: From<Const16<T>>,
         UntypedVal: From<T>,
     {
-<<<<<<< HEAD
-        let lhs = UntypedVal::from(<T>::from(instr.imm_in));
-        let rhs = self.get_register(instr.reg_in);
+        let lhs = UntypedVal::from(<T>::from(lhs));
+        let rhs = self.get_register(rhs);
         if let Some(store) = store {
             self.update_runtime_signature(store, lhs.to_bits());
             self.update_runtime_signature(store, rhs.to_bits());
         }
-        self.set_register(instr.result, op(lhs, rhs));
-=======
-        let lhs = UntypedVal::from(<T>::from(lhs));
-        let rhs = self.get_register(rhs);
         self.set_register(result, op(lhs, rhs));
         self.next_instr();
     }
@@ -3103,6 +2853,7 @@
     #[inline(always)]
     fn execute_shift_by<T>(
         &mut self,
+        store: Option<&mut StoreInner>,
         result: Reg,
         lhs: Reg,
         rhs: ShiftAmount<T>,
@@ -3113,8 +2864,11 @@
     {
         let lhs = self.get_register(lhs);
         let rhs = UntypedVal::from(<T>::from(rhs));
+        if let Some(store) = store {
+            self.update_runtime_signature(store, lhs.to_bits());
+            self.update_runtime_signature(store, rhs.to_bits());
+        }
         self.set_register(result, op(lhs, rhs));
->>>>>>> 35eb6054
         self.next_instr();
     }
 
@@ -3122,19 +2876,7 @@
     #[inline(always)]
     fn try_execute_binary(
         &mut self,
-<<<<<<< HEAD
         store: Option<&mut StoreInner>,
-        instr: BinInstr,
-        op: fn(UntypedVal, UntypedVal) -> Result<UntypedVal, TrapCode>,
-    ) -> Result<(), Error> {
-        let lhs = self.get_register(instr.lhs);
-        let rhs = self.get_register(instr.rhs);
-        if let Some(store) = store {
-            self.update_runtime_signature(store, lhs.to_bits());
-            self.update_runtime_signature(store, rhs.to_bits());
-        }
-        self.set_register(instr.result, op(lhs, rhs)?);
-=======
         result: Reg,
         lhs: Reg,
         rhs: Reg,
@@ -3142,8 +2884,11 @@
     ) -> Result<(), Error> {
         let lhs = self.get_register(lhs);
         let rhs = self.get_register(rhs);
+        if let Some(store) = store {
+            self.update_runtime_signature(store, lhs.to_bits());
+            self.update_runtime_signature(store, rhs.to_bits());
+        }
         self.set_register(result, op(lhs, rhs)?);
->>>>>>> 35eb6054
         self.try_next_instr()
     }
 
@@ -3151,31 +2896,21 @@
     #[inline(always)]
     fn try_execute_divrem_imm16_rhs<NonZeroT>(
         &mut self,
-<<<<<<< HEAD
         store: Option<&mut StoreInner>,
-        instr: BinInstrImm16<NonZeroT>,
-=======
         result: Reg,
         lhs: Reg,
         rhs: Const16<NonZeroT>,
->>>>>>> 35eb6054
         op: fn(UntypedVal, NonZeroT) -> Result<UntypedVal, Error>,
     ) -> Result<(), Error>
     where
         NonZeroT: From<Const16<NonZeroT>>,
     {
-<<<<<<< HEAD
-        let lhs = self.get_register(instr.reg_in);
-        let rhs = <NonZeroT>::from(instr.imm_in);
+        let lhs = self.get_register(lhs);
+        let rhs = <NonZeroT>::from(rhs);
         if let Some(store) = store {
             self.update_runtime_signature(store, lhs.to_bits());
         }
-        self.set_register(instr.result, op(lhs, rhs)?);
-=======
-        let lhs = self.get_register(lhs);
-        let rhs = <NonZeroT>::from(rhs);
         self.set_register(result, op(lhs, rhs)?);
->>>>>>> 35eb6054
         self.try_next_instr()
     }
 
@@ -3183,30 +2918,20 @@
     #[inline(always)]
     fn execute_divrem_imm16_rhs<NonZeroT>(
         &mut self,
-<<<<<<< HEAD
         store: Option<&mut StoreInner>,
-        instr: BinInstrImm16<NonZeroT>,
-=======
         result: Reg,
         lhs: Reg,
         rhs: Const16<NonZeroT>,
->>>>>>> 35eb6054
         op: fn(UntypedVal, NonZeroT) -> UntypedVal,
     ) where
         NonZeroT: From<Const16<NonZeroT>>,
     {
-<<<<<<< HEAD
-        let lhs = self.get_register(instr.reg_in);
-        let rhs = <NonZeroT>::from(instr.imm_in);
+        let lhs = self.get_register(lhs);
+        let rhs = <NonZeroT>::from(rhs);
         if let Some(store) = store {
             self.update_runtime_signature(store, lhs.to_bits());
         }
-        self.set_register(instr.result, op(lhs, rhs));
-=======
-        let lhs = self.get_register(lhs);
-        let rhs = <NonZeroT>::from(rhs);
         self.set_register(result, op(lhs, rhs));
->>>>>>> 35eb6054
         self.next_instr()
     }
 
@@ -3214,28 +2939,23 @@
     #[inline(always)]
     fn try_execute_binary_imm16_lhs<T>(
         &mut self,
-<<<<<<< HEAD
         store: Option<&mut StoreInner>,
-        instr: BinInstrImm16<T>,
-=======
         result: Reg,
         lhs: Const16<T>,
         rhs: Reg,
->>>>>>> 35eb6054
         op: fn(UntypedVal, UntypedVal) -> Result<UntypedVal, TrapCode>,
     ) -> Result<(), Error>
     where
         T: From<Const16<T>>,
         UntypedVal: From<T>,
     {
-<<<<<<< HEAD
-        let lhs = UntypedVal::from(<T>::from(instr.imm_in));
-        let rhs = self.get_register(instr.reg_in);
+        let lhs = UntypedVal::from(<T>::from(lhs));
+        let rhs = self.get_register(rhs);
         if let Some(store) = store {
             self.update_runtime_signature(store, lhs.to_bits());
             self.update_runtime_signature(store, rhs.to_bits());
         }
-        self.set_register(instr.result, op(lhs, rhs)?);
+        self.set_register(result, op(lhs, rhs)?);
         self.try_next_instr()
     }
 
@@ -3247,11 +2967,6 @@
         runtime_signature ^= runtime_signature << 23;
         runtime_signature = runtime_signature.wrapping_mul(0xdfd951778ea84a0f);
         store.set_runtime_signature(runtime_signature);
-=======
-        let lhs = UntypedVal::from(<T>::from(lhs));
-        let rhs = self.get_register(rhs);
-        self.set_register(result, op(lhs, rhs)?);
-        self.try_next_instr()
     }
 
     /// Skips all [`Instruction`]s belonging to an [`Instruction::RegisterList`] encoding.
@@ -3287,7 +3002,6 @@
             }
             _ => index::Memory::from(0),
         }
->>>>>>> 35eb6054
     }
 }
 
